"""Test VaRA Experiment utilities."""
import os
import shutil
import tempfile
import typing as tp
import unittest
import unittest.mock as mock
from pathlib import Path

import benchbuild.utils.actions as actions
import benchbuild.utils.settings as s
from benchbuild.project import Project
from benchbuild.source.base import Revision, Variant

import varats.experiment.experiment_util as EU
from tests.helper_utils import (
    run_in_test_environment,
    BBTestSource,
    UnitTestFixtures,
)
from varats.data.reports.commit_report import CommitReport as CR
from varats.experiments.base.just_compile import JustCompileReport
from varats.paper.paper_config import load_paper_config
from varats.project.project_util import BinaryType, ProjectBinaryWrapper
from varats.project.varats_project import VProject
from varats.projects.c_projects.xz import Xz
from varats.report.gnu_time_report import TimeReport
from varats.report.report import FileStatusExtension, ReportSpecification
from varats.utils.git_util import ShortCommitHash
from varats.utils.settings import vara_cfg, bb_cfg


class MockExperiment(EU.VersionExperiment, shorthand="mock"):
    """Small MockExperiment to be used as a replacement for actual
    experiments."""

    NAME = "CommitReportExperiment"
    REPORT_SPEC = ReportSpecification(CR)

    def actions_for_project(self, project: Project) -> tp.List[actions.Step]:
        return []


class MockExperimentMultiReport(EU.VersionExperiment, shorthand="mock"):
    """Small MockExperiment to be used as a replacement for actual experiments
    that "produces" multiple reports."""

    NAME = "CommitReportExperiment"
    REPORT_SPEC = ReportSpecification(CR, TimeReport)

    def actions_for_project(self, project: Project) -> tp.List[actions.Step]:
        return []


class BBTestProject(Project):
    """Test project for version sampling tests."""
    NAME = "test_empty"

    DOMAIN = "debug"
    GROUP = "debug"
    SOURCE = [
        BBTestSource(
            test_versions=[
                'rev1000000', 'rev2000000', 'rev3000000', 'rev4000000',
                'rev5000000'
            ],
            local="/dev/null",
            remote="/dev/null"
        )
    ]

    def build(self):
        pass

    def configure(self):
        pass

    def download(self, version=None):
        pass

    def compile(self):
        pass

    def run_tests(self) -> None:
        pass


class TestResultFolderAccess(unittest.TestCase):
    """Test result folder access."""

    @run_in_test_environment()
    def test_result_folder_creation(self):
        """Checks if we get the correct result folder back."""
        test_tmp_folder = str(os.getcwd())

        bb_cfg()["varats"]["outfile"] = test_tmp_folder + "/results"

        result_folder = EU.get_varats_result_folder(BBTestProject())
        self.assertEqual(
            test_tmp_folder + "/results/" + BBTestProject.NAME,
            str(result_folder)
        )
        self.assertTrue(result_folder.exists())


class TestVersionExperiment(unittest.TestCase):
    """Test VersionExperiments sampling behaviour."""

    tmp_path: tempfile.TemporaryDirectory
    vers_expr: MockExperiment

    @classmethod
    def setUpClass(cls):
        """Load and parse function infos from yaml file."""
        cls.vers_expr = MockExperiment()
        cls.rev_list = [
            'rev1000000', 'rev2000000', 'rev3000000', 'rev4000000', 'rev5000000'
        ]

    def setUp(self):
        """Set config to initial values."""
        self.rev_list = [
            'rev1000000', 'rev2000000', 'rev3000000', 'rev4000000', 'rev5000000'
        ]

    @staticmethod
    def prepare_vara_config(vara_cfg: s.Configuration) -> None:
        vara_cfg["experiment"]["sample_limit"] = None
        vara_cfg["experiment"]["random_order"] = False
        vara_cfg["experiment"]["file_status_whitelist"] = []
        vara_cfg["experiment"]["file_status_blacklist"] = []

    @staticmethod
<<<<<<< HEAD
    def generate_get_tagged_revisions_output() -> tp.Dict[
        ShortCommitHash, tp.Dict[tp.Optional[int], FileStatusExtension]]:
=======
    def generate_get_tagged_revisions_output(
    ) -> dict[ShortCommitHash, dict[tp.Optional[int], FileStatusExtension]]:
>>>>>>> 373ae091
        """Generate get_tagged_revisions output for mocking."""
        return {
            ShortCommitHash('rev1000000'): {
                None: FileStatusExtension.SUCCESS
            },
            ShortCommitHash('rev2000000'): {
                None: FileStatusExtension.BLOCKED
            },
            ShortCommitHash('rev3000000'): {
                None: FileStatusExtension.COMPILE_ERROR
            },
            ShortCommitHash('rev4000000'): {
                None: FileStatusExtension.FAILED
            },
            ShortCommitHash('rev5000000'): {
                None: FileStatusExtension.MISSING
            }
        }

    @run_in_test_environment()
    def test_sample_limit(self):
        """Test if base_hash is loaded correctly."""
        self.prepare_vara_config(vara_cfg())
        self.assertEqual(vara_cfg()["experiment"]["sample_limit"].value, None)
        self.assertEqual(
            # pylint: disable=protected-access
            self.vers_expr._sample_num_versions(self.rev_list),
            self.rev_list
        )

        vara_cfg()["experiment"]["sample_limit"] = 3
        self.assertEqual(
            len(self.vers_expr._sample_num_versions(self.rev_list)), 3
        )

    @run_in_test_environment()
    def test_without_versions(self):
        """Test if we get the correct revision if no VaRA modifications are
        enabled."""
        bb_cfg()["versions"]["full"] = False
        sample_gen = self.vers_expr.sample(BBTestProject)
        self.assertEqual(sample_gen[0].primary.version, "rev1000000")
        self.assertEqual(len(sample_gen), 1)

    @run_in_test_environment()
    @mock.patch('varats.experiment.experiment_util.revs.get_tagged_revisions')
    def test_only_whitelisting_one(self, mock_get_tagged_revisions):
        """Test if we can whitelist file status."""
        self.prepare_vara_config(vara_cfg())
        bb_cfg()["versions"]["full"] = True
        # Revision not in set
        mock_get_tagged_revisions.return_value = \
            self.generate_get_tagged_revisions_output()

        vara_cfg()["experiment"]["file_status_whitelist"] = ['success']

        sample_gen = self.vers_expr.sample(BBTestProject)

        self.assertEqual(sample_gen[0].primary.version, "rev1000000")
        self.assertEqual(len(sample_gen), 1)
        mock_get_tagged_revisions.assert_called()

    @run_in_test_environment()
    @mock.patch('varats.experiment.experiment_util.revs.get_tagged_revisions')
    def test_only_whitelisting_many(self, mock_get_tagged_revisions):
        """Test if we can whitelist file status."""
        self.prepare_vara_config(vara_cfg())
        bb_cfg()["versions"]["full"] = True
        # Revision not in set
        mock_get_tagged_revisions.return_value = \
            self.generate_get_tagged_revisions_output()

        vara_cfg()["experiment"]["file_status_whitelist"] = [
            'success', 'Failed', 'Missing'
        ]

        sample_gen = self.vers_expr.sample(BBTestProject)

        self.assertEqual(sample_gen[0].primary.version, "rev1000000")
        self.assertEqual(sample_gen[1].primary.version, "rev4000000")
        self.assertEqual(sample_gen[2].primary.version, "rev5000000")
        self.assertEqual(len(sample_gen), 3)
        mock_get_tagged_revisions.assert_called()

    @run_in_test_environment()
    @mock.patch('varats.experiment.experiment_util.revs.get_tagged_revisions')
    def test_only_blacklisting_one(self, mock_get_tagged_revisions):
        """Test if we can blacklist file status."""
        self.prepare_vara_config(vara_cfg())
        bb_cfg()["versions"]["full"] = True
        # Revision not in set
        mock_get_tagged_revisions.return_value = \
            self.generate_get_tagged_revisions_output()

        vara_cfg()["experiment"]["file_status_blacklist"] = ['success']

        sample_gen = self.vers_expr.sample(BBTestProject)
        self.assertEqual(sample_gen[0].primary.version, "rev2000000")
        self.assertEqual(sample_gen[1].primary.version, "rev3000000")
        self.assertEqual(sample_gen[2].primary.version, "rev4000000")
        self.assertEqual(sample_gen[3].primary.version, "rev5000000")
        self.assertEqual(len(sample_gen), 4)
        mock_get_tagged_revisions.assert_called()

    @run_in_test_environment()
    @mock.patch('varats.experiment.experiment_util.revs.get_tagged_revisions')
    def test_only_blacklisting_many(self, mock_get_tagged_revisions):
        """Test if we can blacklist file status."""
        self.prepare_vara_config(vara_cfg())
        bb_cfg()["versions"]["full"] = True
        # Revision not in set
        mock_get_tagged_revisions.return_value = \
            self.generate_get_tagged_revisions_output()

        vara_cfg()["experiment"]["file_status_blacklist"] = [
            'success', 'Failed', 'Blocked'
        ]

        sample_gen = self.vers_expr.sample(BBTestProject)

        self.assertEqual(sample_gen[0].primary.version, "rev3000000")
        self.assertEqual(sample_gen[1].primary.version, "rev5000000")
        self.assertEqual(len(sample_gen), 2)
        mock_get_tagged_revisions.assert_called()

    @run_in_test_environment()
    @mock.patch('varats.experiment.experiment_util.revs.get_tagged_revisions')
    def test_white_overwrite_blacklisting(self, mock_get_tagged_revisions):
        """Test if whitelist overwrites blacklist."""
        self.prepare_vara_config(vara_cfg())
        bb_cfg()["versions"]["full"] = True
        # Revision not in set
        mock_get_tagged_revisions.return_value = \
            self.generate_get_tagged_revisions_output()

        vara_cfg()["experiment"]["file_status_blacklist"] = ['Failed']
        vara_cfg()["experiment"]["file_status_whitelist"] = ['Failed']

        sample_gen = self.vers_expr.sample(BBTestProject)

        self.assertEqual(sample_gen[0].primary.version, "rev4000000")
        self.assertEqual(len(sample_gen), 1)
        mock_get_tagged_revisions.assert_called()

    def test_file_belongs_to_experiment(self) -> None:
        self.assertTrue(
            JustCompileReport.
            file_belongs_to_experiment("JC-EMPTY-xz-xz-__success.txt")
        )
        self.assertFalse(
            JustCompileReport.
            file_belongs_to_experiment("BR-EMPTY-xz-xz-__success.txt")
        )
        self.assertFalse(JustCompileReport.file_belongs_to_experiment("foo"))

    @run_in_test_environment()
    def test_create_success_result_filepath(self):
        """Checks if we correctly create new success result files."""
        new_res_file = EU.create_new_success_result_filepath(
            self.vers_expr.get_handle(), CR, tp.cast(VProject, BBTestProject()),
            ProjectBinaryWrapper("foo", Path("bar/foo"), BinaryType.EXECUTABLE)
        )

        self.assertTrue(new_res_file.base_path.exists())

        report_filename = new_res_file.report_filename
        self.assertEqual(
            report_filename.file_status, FileStatusExtension.SUCCESS
        )
        self.assertEqual(report_filename.config_id, None)

    @run_in_test_environment()
    def test_create_failed_result_filepath(self):
        """Checks if we correctly create new failed result files."""
        new_res_file = EU.create_new_failed_result_filepath(
            self.vers_expr.get_handle(), CR, tp.cast(VProject, BBTestProject()),
            ProjectBinaryWrapper("foo", Path("bar/foo"), BinaryType.EXECUTABLE)
        )

        self.assertTrue(new_res_file.base_path.exists())

        report_filename = new_res_file.report_filename
        self.assertEqual(
            report_filename.file_status, FileStatusExtension.FAILED
        )
        self.assertEqual(report_filename.config_id, None)

    @run_in_test_environment()
    def test_create_success_result_filepath_config(self):
        """Checks if we correctly create new success config-specific result
        files."""
        new_res_file = EU.create_new_success_result_filepath(
            self.vers_expr.get_handle(), CR, tp.cast(VProject, BBTestProject()),
            ProjectBinaryWrapper("foo", Path("bar/foo"), BinaryType.EXECUTABLE),
            42
        )

        self.assertTrue(new_res_file.base_path.exists())

        report_filename = new_res_file.report_filename
        self.assertEqual(
            report_filename.file_status, FileStatusExtension.SUCCESS
        )
        self.assertEqual(report_filename.config_id, 42)
        self.assertTrue((
            new_res_file.base_path / Path("mock-CR-test_empty-foo-rev1000000")
        ).exists())
        self.assertTrue((
            new_res_file.base_path / Path("mock-CR-test_empty-foo-rev1000000")
        ).is_dir())

    @run_in_test_environment()
    def test_create_success_result_filepath_config_with_id_zero(self):
        """Checks if we correctly create new success config-specific result
        files for config id zero."""
        new_res_file = EU.create_new_success_result_filepath(
            self.vers_expr.get_handle(), CR, tp.cast(VProject, BBTestProject()),
            ProjectBinaryWrapper("foo", Path("bar/foo"), BinaryType.EXECUTABLE),
            0
        )

        self.assertTrue(new_res_file.base_path.exists())

        report_filename = new_res_file.report_filename
        self.assertEqual(
            report_filename.file_status, FileStatusExtension.SUCCESS
        )
        self.assertEqual(report_filename.config_id, 0)
        self.assertTrue((
            new_res_file.base_path / Path("mock-CR-test_empty-foo-rev1000000")
        ).exists())
        self.assertTrue((
            new_res_file.base_path / Path("mock-CR-test_empty-foo-rev1000000")
        ).is_dir())


class TestZippedReportFolder(unittest.TestCase):
    """Test ZippedReportFolder creation."""

    @run_in_test_environment()
    def test_zipped_result_folder_creation(self):
        """Checks if a zipped result folder is automatically created."""
        test_tmp_folder = Path(os.getcwd())

        test_zip = test_tmp_folder / 'FooBar.zip'

        with EU.ZippedReportFolder(test_zip) as output_folder:
            with open(Path(output_folder) / 'foo.txt', 'w') as output_file:
                output_file.write('content')

        self.assertTrue(test_zip.exists())

        with tempfile.TemporaryDirectory() as tmp_result_dir:
            shutil.unpack_archive(test_zip, extract_dir=Path(tmp_result_dir))

            should_be_generated_file = Path(tmp_result_dir) / 'foo.txt'
            self.assertTrue(should_be_generated_file.exists())
            with open(should_be_generated_file, 'r') as foo_file:
                self.assertEqual(foo_file.readline(), 'content')


class TestConfigID(unittest.TestCase):

    def test_get_current_config_id_no_config(self) -> None:
        revision = Revision(Xz, Variant(Xz.SOURCE[0], "c5c7ceb08a"))
        project = Xz(revision=revision)
        self.assertEqual(EU.get_current_config_id(project), None)

    def test_get_current_config_id(self) -> None:
        revision = Revision(
            Xz, Variant(Xz.SOURCE[0], "c5c7ceb08a"),
            Variant(Xz.SOURCE[1], "42")
        )
        project = Xz(revision=revision)
        self.assertEqual(EU.get_current_config_id(project), 42)

    @run_in_test_environment(UnitTestFixtures.PAPER_CONFIGS)
    def test_get_extra_config_options(self) -> None:
        vara_cfg()['paper_config']['current_config'] = "test_config_ids"
        load_paper_config()

        revision = Revision(
            Xz, Variant(Xz.SOURCE[0], "c5c7ceb08a"), Variant(Xz.SOURCE[1], "1")
        )
        project = Xz(revision=revision)
        self.assertEqual(EU.get_extra_config_options(project), ["--foo"])<|MERGE_RESOLUTION|>--- conflicted
+++ resolved
@@ -131,13 +131,8 @@
         vara_cfg["experiment"]["file_status_blacklist"] = []
 
     @staticmethod
-<<<<<<< HEAD
-    def generate_get_tagged_revisions_output() -> tp.Dict[
-        ShortCommitHash, tp.Dict[tp.Optional[int], FileStatusExtension]]:
-=======
     def generate_get_tagged_revisions_output(
     ) -> dict[ShortCommitHash, dict[tp.Optional[int], FileStatusExtension]]:
->>>>>>> 373ae091
         """Generate get_tagged_revisions output for mocking."""
         return {
             ShortCommitHash('rev1000000'): {
