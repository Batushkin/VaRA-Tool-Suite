"""Test paper config manager."""

import typing as tp
import unittest
import unittest.mock as mock
from collections import defaultdict
from itertools import cycle
from pathlib import Path
from tempfile import NamedTemporaryFile

from benchbuild.source import nosource
from benchbuild.utils.revision_ranges import block_revisions, SingleRevision

import varats.paper_mgmt.paper_config_manager as PCM
from tests.paper.test_case_study import YAML_CASE_STUDY
from tests.test_utils import DummyGit
from tests.utils.test_experiment_util import (
    MockExperiment,
    MockExperimentMultiReport,
)
from varats.mapping.commit_map import CommitMap
from varats.paper.case_study import load_case_study_from_file, CaseStudy
from varats.projects.c_projects.gzip import Gzip
from varats.report.report import FileStatusExtension
from varats.utils.git_util import ShortCommitHash

GIT_LOG_OUT = """7620b817357d6f14356afd004ace2da426cf8c36
622e9b1d024da1343b83fc47fb1891e1d245add3
8798d5c4fd520dcf91f36ebfa60bc5f3dca550d9
2e654f9963154e5af9d3081fc871d54d783a1270
edfad78619d52479e02228a5789a2e98d7b0f9f6
a3db5806d012082b9e25cc36d09f19cd736a468f
e75f428c0ddc90a7011cfda82a7114a16c537e34
1e7e3769dc4efd55249c475470152acbcf804bb3
9872ba420c99323195e96cafe56ff247c3011ad5
b8b25e7f1593f6dcc20660ff9fb1ed59ede15b7a"""


def mocked_get_commit_map(
    project_name: str,  # pylint: disable=unused-argument
    cmap_path: tp.Optional[Path] = None,  # pylint: disable=unused-argument
    end: str = "HEAD",  # pylint: disable=unused-argument
    start: tp.Optional[str] = None
) -> CommitMap:  # pylint: disable=unused-argument
    """
<<<<<<< HEAD
    Mock function to replace a lazy commit map loader callback.
=======
    Create a dummy commit map.
>>>>>>> bbf38b7a

    Args:
        project_name: name of the project
        cmap_path: path to commit map file
        end: commit to end loading, e.g, HEAD
        start: commit from which to start loading
    """

    def format_stream() -> tp.Generator[str, None, None]:
        for number, line in enumerate(reversed(GIT_LOG_OUT.split('\n'))):
            yield f"{number}, {line}\n"

    return CommitMap(format_stream())


class TestPaperConfigManager(unittest.TestCase):
    """Test basic PaperConfigManager functionality."""

    DUMMY_GIT = DummyGit(remote="/dev/null", local="/dev/null")

    case_study: CaseStudy

    @classmethod
    def setUpClass(cls) -> None:
        """Setup case study from yaml doc."""
        with NamedTemporaryFile('w') as yaml_file:
            yaml_file.write(YAML_CASE_STUDY)
            yaml_file.seek(0)
            cls.case_study = load_case_study_from_file(Path(yaml_file.name))

    def setUp(self) -> None:
        gzip_patcher = mock.patch(
            'varats.projects.c_projects.gzip.Gzip', spec=Gzip
        )
        self.addCleanup(gzip_patcher.stop)
        self.mock_gzip = gzip_patcher.start()
        self.mock_gzip.NAME = 'gzip'
        self.mock_gzip.SOURCE = [nosource()]

        project_util_patcher = mock.patch(
            'varats.paper_mgmt.case_study.get_project_cls_by_name'
        )
        self.addCleanup(project_util_patcher.stop)
        project_util_patcher.start().return_value = self.mock_gzip

        # allows to add blocked revisions
        project_source_patcher = mock.patch(
            'varats.revision.revisions.get_primary_project_source'
        )
        self.addCleanup(project_source_patcher.stop)
        self.project_source_mock = project_source_patcher.start()
        self.project_source_mock.return_value = self.DUMMY_GIT

    @mock.patch('varats.paper_mgmt.case_study.get_tagged_revisions')
    def test_short_status(
        self, mock_get_tagged_experiment_specific_revisions
    ) -> None:
        """Check if the case study can show a short status."""

        # block a revision
        mocked_gzip_source = block_revisions([SingleRevision("7620b81735")])(
            DummyGit(remote="/dev/null", local="/dev/null")
        )
        self.project_source_mock.return_value = mocked_gzip_source

        # Revision not in set
        mock_get_tagged_experiment_specific_revisions.return_value = {
            ShortCommitHash('42b25e7f15'): {
                None: FileStatusExtension.SUCCESS
            }
        }

        status = PCM.get_short_status(self.case_study, MockExperiment, 5)
        self.assertEqual(
            status, 'CS: gzip_1: (  0/10) processed [0/0/0/0/0/9/1]'
        )
        mock_get_tagged_experiment_specific_revisions.assert_called()

        mock_get_tagged_experiment_specific_revisions.reset_mock()
        mock_get_tagged_experiment_specific_revisions.return_value = {
            ShortCommitHash('9872ba420c'): {
                None: FileStatusExtension.SUCCESS
            }
        }

        status = PCM.get_short_status(self.case_study, MockExperiment, 5)
        self.assertEqual(
            status, 'CS: gzip_1: (  1/10) processed [1/0/0/0/0/8/1]'
        )
        mock_get_tagged_experiment_specific_revisions.assert_called()

    @mock.patch('varats.paper_mgmt.case_study.get_tagged_revisions')
    def test_short_status_color(
        self, mock_get_tagged_experiment_specific_revisions
    ) -> None:
        """
        Check if the case study can show a short status.

        Currently this only checks if the output is correctly generated but not
        if the colors are present.
        """
        # Revision not in set
        mock_get_tagged_experiment_specific_revisions.return_value = {
            ShortCommitHash('42b25e7f15'): {
                None: FileStatusExtension.SUCCESS
            }
        }

        status = PCM.get_short_status(self.case_study, MockExperiment, 5, True)
        self.assertEqual(
            status, 'CS: gzip_1: (  0/10) processed [0/0/0/0/0/10/0]'
        )
        mock_get_tagged_experiment_specific_revisions.assert_called()

        mock_get_tagged_experiment_specific_revisions.reset_mock()
        mock_get_tagged_experiment_specific_revisions.return_value = {
            ShortCommitHash('9872ba420c'): {
                None: FileStatusExtension.SUCCESS
            }
        }

        status = PCM.get_short_status(self.case_study, MockExperiment, 5, True)
        self.assertEqual(
            status, 'CS: gzip_1: (  1/10) processed [1/0/0/0/0/9/0]'
        )
        mock_get_tagged_experiment_specific_revisions.assert_called()

    @mock.patch(
        'varats.paper_mgmt.paper_config_manager.get_commit_map',
        side_effect=mocked_get_commit_map
    )
    @mock.patch('varats.paper_mgmt.case_study.get_tagged_revisions')
    def test_status(
        self, mock_get_tagged_experiment_specific_revisions, mock_cmap
    ) -> None:
        # pylint: disable=unused-argument
        """Check if the case study can show a short status."""
        # Revision not in set
        mock_get_tagged_experiment_specific_revisions.return_value = {
            ShortCommitHash('42b25e7f15'): {
                None: FileStatusExtension.SUCCESS
            }
        }

        status = PCM.get_status(
            self.case_study, MockExperiment, 5, False, False
        )
        self.assertEqual(
            status, """CS: gzip_1: (  0/10) processed [0/0/0/0/0/10/0]
    b8b25e7f15 [Missing]
    7620b81735 [Missing]
    622e9b1d02 [Missing]
    8798d5c4fd [Missing]
    2e654f9963 [Missing]
    edfad78619 [Missing]
    a3db5806d0 [Missing]
    e75f428c0d [Missing]
    1e7e3769dc [Missing]
    9872ba420c [Missing]
"""
        )
        mock_get_tagged_experiment_specific_revisions.assert_called()

        mock_get_tagged_experiment_specific_revisions.reset_mock()
        mock_get_tagged_experiment_specific_revisions.side_effect = cycle([{
            ShortCommitHash('9872ba420c'): {
                None: FileStatusExtension.SUCCESS
            },
            ShortCommitHash('b8b25e7f15'): {
                0: FileStatusExtension.SUCCESS
            },
            ShortCommitHash('a3db5806d0'): {
                None: FileStatusExtension.SUCCESS
            },
            ShortCommitHash('622e9b1d02'): {
                None: FileStatusExtension.FAILED
            },
            ShortCommitHash('1e7e3769dc'): {
                None: FileStatusExtension.COMPILE_ERROR
            },
            ShortCommitHash('2e654f9963'): {
                None: FileStatusExtension.BLOCKED
            }
        }, {
            ShortCommitHash('9872ba420c'): {
                None: FileStatusExtension.SUCCESS
            }
        }])

        status = PCM.get_status(
            self.case_study, MockExperimentMultiReport, 5, False, False
        )
        self.assertEqual(
            status, """CS: gzip_1: (  1/10) processed [1/1/1/1/1/4/1]
    b8b25e7f15 [Partial]
    7620b81735 [Missing]
    622e9b1d02 [Failed]
    8798d5c4fd [Missing]
    2e654f9963 [Blocked]
    edfad78619 [Missing]
    a3db5806d0 [Incomplete]
    e75f428c0d [Missing]
    1e7e3769dc [CompileError]
    9872ba420c [Success]
"""
        )
        mock_get_tagged_experiment_specific_revisions.assert_called()

        mock_get_tagged_experiment_specific_revisions.reset_mock()

        status = PCM.get_status(
            self.case_study, MockExperimentMultiReport, 5, False, True
        )
        self.assertEqual(
            status, """CS: gzip_1: (  1/10) processed [1/1/1/1/1/4/1]
    7620b81735 [Missing]
    622e9b1d02 [Failed]
    8798d5c4fd [Missing]
    2e654f9963 [Blocked]
    edfad78619 [Missing]
    a3db5806d0 [Incomplete]
    e75f428c0d [Missing]
    1e7e3769dc [CompileError]
    9872ba420c [Success]
    b8b25e7f15 [Partial]
"""
        )
        mock_get_tagged_experiment_specific_revisions.assert_called()

    @mock.patch(
        'varats.paper_mgmt.paper_config_manager.get_commit_map',
        side_effect=mocked_get_commit_map
    )
    @mock.patch('varats.paper_mgmt.case_study.get_tagged_revisions')
    def test_status_with_stages(
        self, mock_get_tagged_experiment_specific_revisions, mock_cmap
    ) -> None:
        # pylint: disable=unused-argument
        """Check if the case study can show a short status."""
        # Revision not in set
        mock_get_tagged_experiment_specific_revisions.return_value = {
            ShortCommitHash('42b25e7f15'): {
                None: FileStatusExtension.SUCCESS
            }
        }

        status = PCM.get_status(self.case_study, MockExperiment, 5, True, False)
        self.assertEqual(
            status, """CS: gzip_1: (  0/10) processed [0/0/0/0/0/10/0]
  Stage 0 (stage_0)
    b8b25e7f15 [Missing]
    7620b81735 [Missing]
    622e9b1d02 [Missing]
    8798d5c4fd [Missing]
    2e654f9963 [Missing]
    edfad78619 [Missing]
    a3db5806d0 [Missing]
    e75f428c0d [Missing]
    1e7e3769dc [Missing]
    9872ba420c [Missing]
  Stage 1
    7620b81735 [Missing]
"""
        )
        mock_get_tagged_experiment_specific_revisions.assert_called()

        mock_get_tagged_experiment_specific_revisions.reset_mock()
        mock_get_tagged_experiment_specific_revisions.side_effect = cycle([{
            ShortCommitHash('9872ba420c'): {
                None: FileStatusExtension.SUCCESS
            },
            ShortCommitHash('b8b25e7f15'): {
                0: FileStatusExtension.SUCCESS
            },
            ShortCommitHash('a3db5806d0'): {
                None: FileStatusExtension.SUCCESS
            },
            ShortCommitHash('622e9b1d02'): {
                None: FileStatusExtension.FAILED
            },
            ShortCommitHash('1e7e3769dc'): {
                None: FileStatusExtension.COMPILE_ERROR
            },
            ShortCommitHash('2e654f9963'): {
                None: FileStatusExtension.BLOCKED
            }
        }, {
            ShortCommitHash('9872ba420c'): {
                None: FileStatusExtension.SUCCESS
            }
        }])

        status = PCM.get_status(
            self.case_study, MockExperimentMultiReport, 5, True, False
        )
        self.assertEqual(
            status, """CS: gzip_1: (  1/10) processed [1/1/1/1/1/4/1]
  Stage 0 (stage_0)
    b8b25e7f15 [Partial]
    7620b81735 [Missing]
    622e9b1d02 [Failed]
    8798d5c4fd [Missing]
    2e654f9963 [Blocked]
    edfad78619 [Missing]
    a3db5806d0 [Incomplete]
    e75f428c0d [Missing]
    1e7e3769dc [CompileError]
    9872ba420c [Success]
  Stage 1
    7620b81735 [Missing]
"""
        )
        mock_get_tagged_experiment_specific_revisions.assert_called()

        mock_get_tagged_experiment_specific_revisions.reset_mock()

        status = PCM.get_status(
            self.case_study, MockExperimentMultiReport, 5, True, True
        )
        self.assertEqual(
            status, """CS: gzip_1: (  1/10) processed [1/1/1/1/1/4/1]
  Stage 0 (stage_0)
    7620b81735 [Missing]
    622e9b1d02 [Failed]
    8798d5c4fd [Missing]
    2e654f9963 [Blocked]
    edfad78619 [Missing]
    a3db5806d0 [Incomplete]
    e75f428c0d [Missing]
    1e7e3769dc [CompileError]
    9872ba420c [Success]
    b8b25e7f15 [Partial]
  Stage 1
    7620b81735 [Missing]
"""
        )
        mock_get_tagged_experiment_specific_revisions.assert_called()

    @mock.patch('varats.paper_mgmt.case_study.get_tagged_revisions')
    def test_status_color(
        self, mock_get_tagged_experiment_specific_revisions
    ) -> None:
        """
        Check if the case study can show a short status.

        Currently this only checks if the output is correctly generated but not
        if the colors are present.
        """
        # Revision not in set
        mock_get_tagged_experiment_specific_revisions.return_value = {
            ShortCommitHash('42b25e7f15'): {
                None: FileStatusExtension.SUCCESS
            }
        }

        status = PCM.get_status(
            self.case_study, MockExperiment, 5, False, False, True
        )
        self.assertEqual(
            status, """CS: gzip_1: (  0/10) processed [0/0/0/0/0/10/0]
    b8b25e7f15 [Missing]
    7620b81735 [Missing]
    622e9b1d02 [Missing]
    8798d5c4fd [Missing]
    2e654f9963 [Missing]
    edfad78619 [Missing]
    a3db5806d0 [Missing]
    e75f428c0d [Missing]
    1e7e3769dc [Missing]
    9872ba420c [Missing]
"""
        )
        mock_get_tagged_experiment_specific_revisions.assert_called()

        mock_get_tagged_experiment_specific_revisions.reset_mock()
        mock_get_tagged_experiment_specific_revisions.side_effect = cycle([{
            ShortCommitHash('9872ba420c'): {
                None: FileStatusExtension.SUCCESS
            },
            ShortCommitHash('b8b25e7f15'): {
                0: FileStatusExtension.SUCCESS
            },
            ShortCommitHash('a3db5806d0'): {
                None: FileStatusExtension.SUCCESS
            },
            ShortCommitHash('622e9b1d02'): {
                None: FileStatusExtension.FAILED
            },
            ShortCommitHash('1e7e3769dc'): {
                None: FileStatusExtension.COMPILE_ERROR
            },
            ShortCommitHash('2e654f9963'): {
                None: FileStatusExtension.BLOCKED
            }
        }, {
            ShortCommitHash('9872ba420c'): {
                None: FileStatusExtension.SUCCESS
            }
        }])

        status = PCM.get_status(
            self.case_study, MockExperimentMultiReport, 5, False, False, True
        )
        self.assertEqual(
            status, """CS: gzip_1: (  1/10) processed [1/1/1/1/1/4/1]
    b8b25e7f15 [Partial]
    7620b81735 [Missing]
    622e9b1d02 [Failed]
    8798d5c4fd [Missing]
    2e654f9963 [Blocked]
    edfad78619 [Missing]
    a3db5806d0 [Incomplete]
    e75f428c0d [Missing]
    1e7e3769dc [CompileError]
    9872ba420c [Success]
"""
        )
        mock_get_tagged_experiment_specific_revisions.assert_called()

    def test_legend(self) -> None:
        """
        Check if the paper manager produces the correct legend.

        Currently this only checks if the output is correctly generated but not
        if the colors are present.
        """
        # pylint: disable=line-too-long
        self.assertEqual(
            PCM.get_legend(True),
            """CS: project_42: (Success / Total) processed [Success/Partial/Incomplete/Failed/CompileError/Missing/Blocked]
"""
        )

        self.assertEqual(
            PCM.get_legend(False),
            """CS: project_42: (Success / Total) processed [Success/Partial/Incomplete/Failed/CompileError/Missing/Blocked]
"""
        )

    @mock.patch('varats.paper_mgmt.case_study.get_tagged_revisions')
    def test_total_status_color(
        self, mock_get_tagged_experiment_specific_revisions
    ) -> None:
        """Check if the total status is correctly generated."""
        total_status_occurrences: tp.DefaultDict[
            FileStatusExtension, tp.Set[ShortCommitHash]] = defaultdict(set)
        # Revision not in set
        mock_get_tagged_experiment_specific_revisions.return_value = {
            ShortCommitHash('42b25e7f15'): {
                None: FileStatusExtension.SUCCESS
            }
        }

        PCM.get_status(
            self.case_study, MockExperiment, 5, False, False, True,
            total_status_occurrences
        )
        status = PCM.get_total_status(total_status_occurrences, 15, True)
        self.assertEqual(
            status,
            """--------------------------------------------------------------------------------
Total:         (  0/10) processed [0/0/0/0/0/10/0]"""
        )

        mock_get_tagged_experiment_specific_revisions.assert_called()

        mock_get_tagged_experiment_specific_revisions.reset_mock()
        mock_get_tagged_experiment_specific_revisions.side_effect = cycle([{
            ShortCommitHash('9872ba420c'): {
                None: FileStatusExtension.SUCCESS
            },
            ShortCommitHash('b8b25e7f15'): {
                0: FileStatusExtension.SUCCESS
            },
            ShortCommitHash('a3db5806d0'): {
                None: FileStatusExtension.SUCCESS
            },
            ShortCommitHash('622e9b1d02'): {
                None: FileStatusExtension.FAILED
            },
            ShortCommitHash('1e7e3769dc'): {
                None: FileStatusExtension.COMPILE_ERROR
            },
            ShortCommitHash('2e654f9963'): {
                None: FileStatusExtension.BLOCKED
            }
        }, {
            ShortCommitHash('9872ba420c'): {
                None: FileStatusExtension.SUCCESS
            }
        }])

        PCM.get_status(
            self.case_study, MockExperimentMultiReport, 5, False, False, True,
            total_status_occurrences
        )
        status = PCM.get_total_status(total_status_occurrences, 15, True)
        self.assertEqual(
            status,
            """--------------------------------------------------------------------------------
Total:         (  1/16) processed [1/1/1/1/1/10/1]"""
        )

        mock_get_tagged_experiment_specific_revisions.assert_called()

        # Care: The second block is duplicated to check if we prevent
        # adding the same revisions twice

        mock_get_tagged_experiment_specific_revisions.reset_mock()

        PCM.get_status(
            self.case_study, MockExperimentMultiReport, 5, False, False, True,
            total_status_occurrences
        )
        status = PCM.get_total_status(total_status_occurrences, 15, True)
        self.assertEqual(
            status,
            """--------------------------------------------------------------------------------
Total:         (  1/16) processed [1/1/1/1/1/10/1]"""
        )

        mock_get_tagged_experiment_specific_revisions.assert_called()<|MERGE_RESOLUTION|>--- conflicted
+++ resolved
@@ -43,11 +43,7 @@
     start: tp.Optional[str] = None
 ) -> CommitMap:  # pylint: disable=unused-argument
     """
-<<<<<<< HEAD
-    Mock function to replace a lazy commit map loader callback.
-=======
     Create a dummy commit map.
->>>>>>> bbf38b7a
 
     Args:
         project_name: name of the project
