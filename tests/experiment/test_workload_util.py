--- conflicted
+++ resolved
@@ -92,16 +92,6 @@
         )
         self.assertEqual(len(commands), 1)
         command = commands[0]
-<<<<<<< HEAD
-        command.path.parent.mkdir(parents=True, exist_ok=True)
-        command.path.touch()  # as_plumbum asserts the path exists
-        plumbum_command = command.command.as_plumbum(project=project)
-        self.assertEquals(
-            plumbum_command.args, [
-                "-c", "<", "geo-maps/countries-land-1km.geo.json", ">",
-                "geo-maps/countries-land-1km.geo.json.compressed"
-            ]
-=======
         args = command.command.rendered_args(project=project)
         self.assertEquals(
             args,
@@ -109,7 +99,6 @@
                 "-c", "<", "geo-maps/countries-land-1km.geo.json", ">",
                 "geo-maps/countries-land-1km.geo.json.compressed"
             ])
->>>>>>> c51899bf
         )
 
     @run_in_test_environment(UnitTestFixtures.PAPER_CONFIGS)
