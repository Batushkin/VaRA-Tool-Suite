--- conflicted
+++ resolved
@@ -296,11 +296,7 @@
     file_type=ReportAggregate.FILE_TYPE
 ):
     """Context Manager for parsing multiple time reports stored inside a zip
-<<<<<<< HEAD
-    file."""
-=======
     file and grouping them based on the workload they belong to."""
->>>>>>> 6998eb88
 
     def __init__(self, path: Path) -> None:
         super().__init__(path, TimeReport)
