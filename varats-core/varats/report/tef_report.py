--- conflicted
+++ resolved
@@ -302,19 +302,14 @@
     def __init__(self, path: Path) -> None:
         super().__init__(path, TEFReport)
 
-<<<<<<< HEAD
 #<<<<<< Manuel_Messerig_Bachelor_Project
 """    @property
-=======
-    @property
->>>>>>> 81febead
     def wall_clock_times(self) -> None:
         print("Enter Function")
         result_dict = dict()
         print(self.reports)
         number_of_repetitions = 0
         for report in self.reports:
-<<<<<<< HEAD
             with open(report.path) as f:
                 number_of_repetitions += 1
                 data = ijson.load(f)
@@ -325,18 +320,6 @@
                         if data[feature][elements] not in result_dict[feature]:
                             result_dict[feature][elements] = list()
                         result_dict[feature][elements].append(data[feature][elements])
-=======
-            f = open(report.path)
-            number_of_repetitions = number_of_repetitions + 1
-            data = json.load(f)
-            for feature in data:
-                if feature not in result_dict:
-                    result_dict[feature] = dict()
-                for elements in data[feature]:
-                    if data[feature][elements] not in result_dict[feature]:
-                        result_dict[feature][elements] = list()
-                    result_dict[feature][elements].append(data[feature][elements])
->>>>>>> 81febead
 
         tmp_dict = dict()
         tmp_dict["Repetitions"] = number_of_repetitions
@@ -352,12 +335,7 @@
                 result_location = result_location[:-1]
 
         with open(Path(result_location + "result_aggregate.json" ), "w", encoding="utf-8") as json_result_file:
-<<<<<<< HEAD
-            json.dump(result_dict, json_result_file)
-#======"""
-=======
-            ijson.dump(result_dict, json_result_file)
->>>>>>> 81febead
+            ijson.dump(result_dict, json_result_file)"""
 
 __WORKLOAD_FILE_REGEX = re.compile(r"trace\_(?P<label>.+)$")
 
@@ -379,5 +357,4 @@
             path,
             TEFReport,
             get_workload_label,
-        )
-#>>>>>> vara-dev+        )