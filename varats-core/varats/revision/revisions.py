"""
Module for handling revision specific files.

When analyzing a project, result files are generated for specific project
revisions.  This module provides functionality to manage and access these
revision specific files, e.g., to get all files of a specific report that have
been processed successfully.
"""

import typing as tp
from collections import defaultdict
from pathlib import Path

from benchbuild.project import Project

from varats.project.project_util import (
    get_project_cls_by_name,
    get_primary_project_source,
)
from varats.report.report import (
    FileStatusExtension,
    BaseReport,
    ReportFilepath,
    ReportFilename,
)
from varats.utils.git_util import ShortCommitHash, CommitHashTy, CommitHash
from varats.utils.settings import vara_cfg

if tp.TYPE_CHECKING:
    import varats.experiment.experiment_util as exp_u


def is_revision_blocked(
    revision: CommitHash, project_cls: tp.Type[Project]
) -> bool:
    """
    Checks if a revision is blocked on a given project.

    Args:
        revision: the revision
        project_cls: the project class the revision belongs to

    Returns:
        filtered revision list
    """
    source = get_primary_project_source(project_cls.NAME)
    if hasattr(source, "is_blocked_revision"):
        return tp.cast(bool, source.is_blocked_revision(revision.hash)[0])
    return False


def filter_blocked_revisions(
    revisions: tp.List[CommitHashTy], project_cls: tp.Type[Project]
) -> tp.List[CommitHashTy]:
    """
    Filter out all blocked revisions.

    Args:
        revisions: list of revisions
        project_cls: the project class the revisions belong to

    Returns:
        filtered revision list
    """
    return [
        rev for rev in revisions if not is_revision_blocked(rev, project_cls)
    ]


def __get_result_files_dict(
    project_name: str,
    opt_experiment_type: tp.Optional[tp.Type["exp_u.VersionExperiment"]] = None,
    opt_report_type: tp.Optional[tp.Type[BaseReport]] = None
) -> tp.Dict[ShortCommitHash, tp.List[ReportFilepath]]:
    """
    Returns a dict that maps the commit_hash to a list of all result files of
    the given type for that commit.

    Args:
        project_name: target project
        opt_experiment_type: the experiment type that created the result files
        opt_report_type: the report type of the result files;
                     defaults to experiment's main report
    """
    res_dir = Path(f"{vara_cfg()['result_dir']}/{project_name}/")

    # maps commit hash -> list of res files (success or fail)
    result_files: tp.DefaultDict[ShortCommitHash,
                                 tp.List[ReportFilepath]] = defaultdict(list)
    if not res_dir.exists():
        return result_files
    if opt_experiment_type is None:
        condition: tp.Callable[[ReportFilename], bool] = lambda x: True
    else:
        experiment_type = opt_experiment_type
        if opt_report_type:
            report_type = opt_report_type
        else:
            report_type = experiment_type.report_spec().main_report

        def matches_report_type(file: ReportFilename) -> bool:
            return file.report_shorthand == report_type.shorthand(
            ) and file.experiment_shorthand == experiment_type.shorthand()

        condition = matches_report_type

    for res_file in res_dir.rglob("*"):
        if res_file.is_dir():
            continue

        report_filepath = ReportFilepath.construct(res_file, res_dir)
        report_file = report_filepath.report_filename
        if report_file.is_result_file() and condition(report_file):
            commit_hash = report_file.commit_hash
            result_files[commit_hash].append(report_filepath)

    return result_files


def __get_files_with_status(
    project_name: str,
    file_statuses: tp.List[FileStatusExtension],
    experiment_type: tp.Optional[tp.Type["exp_u.VersionExperiment"]] = None,
    report_type: tp.Optional[tp.Type[BaseReport]] = None,
    file_name_filter: tp.Callable[[str], bool] = lambda x: False,
    only_newest: bool = True,
    config_id: tp.Optional[int] = None
) -> tp.List[ReportFilepath]:
    """
    Find all file paths to result files with given file statuses.

    Args:
        project_name: target project
        file_statuses: a list of statuses the files should have
        experiment_type: the experiment type that created the result files
        report_type: the report type of the result files;
                     defaults to experiment's main report
        file_name_filter: optional filter to exclude certain files; returns
                          true if the file_name should not be checked
        only_newest: whether to include all result files, or only the newest;
                     if ``False``, result files for the same revision are sorted
                     descending by the file's mtime

    Returns:
        a list of file paths to matching revision files
    """
    processed_revisions_paths = []

    result_files = __get_result_files_dict(
        project_name, experiment_type, report_type
    )

    for value in result_files.values():
<<<<<<< HEAD
        # print(f"before {value=}")
        # print(f"Local {config_id=}")
=======
>>>>>>> 06076ac2
        if config_id is not None:
            value = [
                x for x in value if x.report_filename.config_id == config_id
            ]
            if not value:
                continue
<<<<<<< HEAD
        # print(f"after {value=}")
=======
>>>>>>> 06076ac2

        sorted_res_files = sorted(
            value, key=lambda x: x.stat().st_mtime, reverse=True
        )
        if only_newest:
            sorted_res_files = [sorted_res_files[0]]
        for result_file in sorted_res_files:
            if file_name_filter(result_file.report_filename.filename):
                continue
            if result_file.report_filename.file_status in file_statuses:
                processed_revisions_paths.append(result_file)

    return processed_revisions_paths


def get_all_revisions_files(
    project_name: str,
    experiment_type: tp.Optional[tp.Type["exp_u.VersionExperiment"]] = None,
    report_type: tp.Optional[tp.Type[BaseReport]] = None,
    file_name_filter: tp.Callable[[str], bool] = lambda x: False,
    only_newest: bool = True,
    config_id: tp.Optional[int] = None
) -> tp.List[ReportFilepath]:
    """
    Find all file paths to revision files.

    Args:
        project_name: target project
        file_name_filter: optional filter to exclude certain files; returns
                          true if the file_name should not be checked
        experiment_type: the experiment type that created the result files
        report_type: the report type of the result files;
                     defaults to experiment's main report
        only_newest: whether to include all result files, or only the newest;
                     if ``False``, result files for the same revision are sorted
                     descending by the file's mtime

    Returns:
        a list of file paths to correctly processed revision files
    """
    return __get_files_with_status(
        project_name=project_name,
        file_statuses=list(FileStatusExtension.get_physical_file_statuses()),
        experiment_type=experiment_type,
        report_type=report_type,
        file_name_filter=file_name_filter,
        only_newest=only_newest,
        config_id=config_id
    )


def get_processed_revisions_files(
    project_name: str,
    experiment_type: tp.Optional[tp.Type["exp_u.VersionExperiment"]] = None,
    report_type: tp.Optional[tp.Type[BaseReport]] = None,
    file_name_filter: tp.Callable[[str], bool] = lambda x: False,
    only_newest: bool = True,
    config_id: tp.Optional[int] = None
) -> tp.List[ReportFilepath]:
    """
    Find all file paths to correctly processed revision files.

    Args:
        project_name: target project
        file_name_filter: optional filter to exclude certain files; returns
                          true if the file_name should not be checked
        experiment_type: the experiment type that created the result files
        report_type: the report type of the result files;
                     defaults to experiment's main report
        only_newest: whether to include all result files, or only the newest;
                     if ``False``, result files for the same revision are sorted
                     descending by the file's mtime

    Returns:
        a list of file paths to correctly processed revision files
    """
    return __get_files_with_status(
<<<<<<< HEAD
        project_name, [FileStatusExtension.SUCCESS], experiment_type,
        report_type, file_name_filter, only_newest, config_id
=======
        project_name=project_name,
        file_statuses=[FileStatusExtension.SUCCESS],
        experiment_type=experiment_type,
        report_type=report_type,
        file_name_filter=file_name_filter,
        only_newest=only_newest,
        config_id=config_id
>>>>>>> 06076ac2
    )


def get_failed_revisions_files(
    project_name: str,
    experiment_type: tp.Optional[tp.Type["exp_u.VersionExperiment"]] = None,
    report_type: tp.Optional[tp.Type[BaseReport]] = None,
    file_name_filter: tp.Callable[[str], bool] = lambda x: False,
    only_newest: bool = True,
    config_id: tp.Optional[int] = None
) -> tp.List[ReportFilepath]:
    """
    Find all file paths to failed revision files.

    Args:
        project_name: target project
        file_name_filter: optional filter to exclude certain files; returns
                          ``True`` if the file_name should not be included
        experiment_type: the experiment type that created the result files
        report_type: the report type of the result files;
                     defaults to experiment's main report
        only_newest: whether to include all result files, or only the newest;
                     if ``False``, result files for the same revision are sorted
                     descending by the file's mtime

    Returns:
        a list of file paths to failed revision files
    """
    return __get_files_with_status(
        project_name=project_name,
        file_statuses=[
            FileStatusExtension.FAILED, FileStatusExtension.COMPILE_ERROR
        ],
        experiment_type=experiment_type,
        report_type=report_type,
        file_name_filter=file_name_filter,
        only_newest=only_newest,
        config_id=config_id
    )


def get_processed_revisions(
    project_name: str,
    experiment_type: tp.Type["exp_u.VersionExperiment"],
    report_type: tp.Optional[tp.Type[BaseReport]] = None,
) -> tp.List[ShortCommitHash]:
    """
    Calculates a list of revisions of a project that have already been processed
    successfully.

    Args:
        project_name: target project
        experiment_type: the experiment type that created the result files
        report_type: the report type of the result files;
                     defaults to experiment's main report

    Returns:
        list of correctly process revisions
    """
    return [
        x.report_filename.commit_hash for x in get_processed_revisions_files(
            project_name, experiment_type, report_type
        )
    ]


def get_failed_revisions(
    project_name: str,
    experiment_type: tp.Type["exp_u.VersionExperiment"],
    report_type: tp.Optional[tp.Type[BaseReport]] = None,
) -> tp.List[ShortCommitHash]:
    """
    Calculates a list of revisions of a project that have failed.

    Args:
        project_name: target project
        experiment_type: the experiment type that created the result files
        report_type: the report type of the result files;
                     defaults to experiment's main report

    Returns:
        list of failed revisions
    """
    failed_revisions = []

    result_files = __get_result_files_dict(
        project_name, experiment_type, report_type
    )
    for commit_hash, value in result_files.items():
        newest_res_file = max(value, key=lambda x: x.stat().st_mtime)
        if newest_res_file.report_filename.has_status_failed():
            failed_revisions.append(commit_hash)

    return failed_revisions


def __get_tag_for_revision(
    revision: ShortCommitHash,
    file_list: tp.List[ReportFilepath],
    project_cls: tp.Type[Project],
    experiment_type: tp.Type["exp_u.VersionExperiment"],
    report_type: tp.Optional[tp.Type[BaseReport]] = None,
    tag_blocked: bool = True
) -> FileStatusExtension:
    """
    Calculates the file status for a revision.

    Args:
        revision: the revision to get the status for
        file_list: the list of result files for the revision
        project_cls: the project class the revision belongs to
        experiment_type: the experiment type that created the result files
        report_type: the report type of the result files;
                     defaults to experiment's main report

    Returns:
        the status for the revision
    """
    if tag_blocked and is_revision_blocked(revision, project_cls):
        return FileStatusExtension.BLOCKED

    if report_type is None:
        report_type = experiment_type.report_spec().main_report

    newest_res_file = max(file_list, key=lambda x: x.stat().st_mtime)
    report_file = newest_res_file.report_filename
    if report_file.is_result_file(
    ) and report_file.report_shorthand == report_type.shorthand(
    ) and report_file.experiment_shorthand == experiment_type.shorthand():
        return report_file.file_status

    return FileStatusExtension.MISSING


def _split_into_config_file_lists(
    report_files: tp.List[ReportFilepath]
) -> tp.Dict[tp.Optional[int], tp.List[ReportFilepath]]:
    config_id_mapping: tp.DefaultDict[
        tp.Optional[int], tp.List[ReportFilepath]] = defaultdict(list)

    for report_file in report_files:
        config_id_mapping[report_file.report_filename.config_id
                         ].append(report_file)

    return config_id_mapping


def get_tagged_revisions(
    project_cls: tp.Type[Project],
    experiment_type: tp.Type["exp_u.VersionExperiment"],
    report_type: tp.Optional[tp.Type[BaseReport]] = None,
    tag_blocked: bool = True,
    revision_filter: tp.Optional[tp.Callable[[ReportFilepath], bool]] = None
) -> tp.Dict[ShortCommitHash, tp.Dict[tp.Optional[int], FileStatusExtension]]:
    """
    Calculates a list of revisions of a project tagged with the file status. If
    two files exists the newest is considered for detecting the status.

    Args:
        project_cls: target project
        experiment_type: the experiment type that created the result files
        report_type: the report type of the result files;
                     defaults to experiment's main report
        tag_blocked: whether to tag blocked revisions as blocked
        revision_filter: to select a specific subset of revisions

    Returns:
        list of tuples (revision, ``FileStatusExtension``)
    """
    revisions: tp.DefaultDict[ShortCommitHash,
                              tp.Dict[tp.Optional[int],
                                      FileStatusExtension]] = defaultdict(dict)
    result_files = __get_result_files_dict(
        project_cls.NAME, experiment_type, report_type
    )

    for commit_hash, file_list in result_files.items():
        filtered_file_list = list(
            filter(revision_filter, file_list)
        ) if revision_filter else file_list

        # Split file list into config id sets
        for config_id, config_specific_file_list \
                in _split_into_config_file_lists(filtered_file_list).items():
            tag = __get_tag_for_revision(
                commit_hash, config_specific_file_list, project_cls,
                experiment_type, report_type, tag_blocked
            )

            revisions[commit_hash][config_id] = tag

    return revisions


def get_tagged_revision(
    revision: ShortCommitHash,
    project_name: str,
    experiment_type: tp.Type["exp_u.VersionExperiment"],
    report_type: tp.Optional[tp.Type[BaseReport]] = None
) -> FileStatusExtension:
    """
    Calculates the file status for a revision. If two files exists the newest is
    considered for detecting the status.

    Args:
        revision: the revision to get the status for
        project_name: target project
        experiment_type: the experiment type that created the result files
        report_type: the report type of the result files;
                     defaults to experiment's main report

    Returns:
        the status for the revision
    """
    project_cls = get_project_cls_by_name(project_name)
    result_files = __get_result_files_dict(
        project_name, experiment_type, report_type
    )

    if revision not in result_files.keys():
        return FileStatusExtension.MISSING
    return __get_tag_for_revision(
        revision, result_files[revision], project_cls, experiment_type,
        report_type
    )<|MERGE_RESOLUTION|>--- conflicted
+++ resolved
@@ -151,21 +151,12 @@
     )
 
     for value in result_files.values():
-<<<<<<< HEAD
-        # print(f"before {value=}")
-        # print(f"Local {config_id=}")
-=======
->>>>>>> 06076ac2
         if config_id is not None:
             value = [
                 x for x in value if x.report_filename.config_id == config_id
             ]
             if not value:
                 continue
-<<<<<<< HEAD
-        # print(f"after {value=}")
-=======
->>>>>>> 06076ac2
 
         sorted_res_files = sorted(
             value, key=lambda x: x.stat().st_mtime, reverse=True
@@ -243,10 +234,6 @@
         a list of file paths to correctly processed revision files
     """
     return __get_files_with_status(
-<<<<<<< HEAD
-        project_name, [FileStatusExtension.SUCCESS], experiment_type,
-        report_type, file_name_filter, only_newest, config_id
-=======
         project_name=project_name,
         file_statuses=[FileStatusExtension.SUCCESS],
         experiment_type=experiment_type,
@@ -254,7 +241,6 @@
         file_name_filter=file_name_filter,
         only_newest=only_newest,
         config_id=config_id
->>>>>>> 06076ac2
     )
 
 
