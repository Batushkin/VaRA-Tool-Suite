"""
Module to provide WLLVM support for project compilation and extracting bc files
from generated binaries.

WLLVM is a compiler replacement/hook to compile projects with clang, producing
LLVM-IR files on the side. This allows us to hook into the build process and to
add additional passes/flags, without modifying build files, and later use the
generated bc files with LLVM.
"""

import typing as tp
from enum import Enum
from os import getenv, path
from pathlib import Path

from benchbuild.extensions import base
from benchbuild.project import Project
from benchbuild.utils import actions
from benchbuild.utils.cmd import cp, extract_bc, mkdir
from benchbuild.utils.compiler import cc
from benchbuild.utils.path import list_to_path, path_to_list
from plumbum import local

from varats.experiment.experiment_util import (
    FunctionPEErrorWrapper,
    PEErrorHandler,
)
from varats.project.project_util import ProjectBinaryWrapper
from varats.project.varats_project import VProject
from varats.utils.settings import bb_cfg


class BCFileExtensions(Enum):
    """
    List of possible extensions that specify the way a BC file was created.

    An extension should be requested when a BC file needs to fulfill certain
    requirements, e.g., was compiled with debug metadata or compiled with
    optimizations.
    """
    value: str  # pylint: disable=invalid-name

    DEBUG = 'dbg'
    NO_OPT = 'O0'
    OPT = 'O2'
    TBAA = "TBAA"
    FEATURE = 'feature'
    BLAME = "blame"

    def __lt__(self, other: tp.Any) -> bool:
        if isinstance(other, BCFileExtensions):
            return self.value < other.value

        return False


class RunWLLVM(base.Extension):  # type: ignore
    """
    This extension implements the WLLVM compiler.

    This class is an extension that implements the WLLVM compiler with the
    required flags LLVM_COMPILER=clang and LLVM_OUTPUFILE=<path>. This compiler
    is used to transfer the complete project into LLVM-IR.
    """

    def __call__(self, compiler: cc, *args: tp.Any, **kwargs: tp.Any) -> tp.Any:
        if str(compiler).endswith("clang++"):
            wllvm = local["wllvm++"]
        else:
            wllvm = local["wllvm"]

        env = bb_cfg()["env"].value
        env_path_list = path_to_list(getenv("PATH", ""))
        env_path_list = env.get("PATH", []) + env_path_list

        libs_path = path_to_list(getenv("LD_LIBRARY_PATH", ""))
        libs_path = env.get("LD_LIBRARY_PATH", []) + libs_path

        wllvm = wllvm.with_env(
            LLVM_COMPILER="clang",
            PATH=list_to_path(env_path_list),
            LD_LIBRARY_PATH=list_to_path(libs_path)
        )

        return self.call_next(wllvm, *args, **kwargs)


bb_cfg()["varats"] = {
    "outfile": {
        "default": "",
        "desc": "Path to store results of VaRA CFR analysis."
    },
    "result": {
        "default": "",
        "desc": "Path to store already annotated projects."
    },
}


class Extract(actions.ProjectStep):  # type: ignore
    """Extract step to extract a llvm bitcode file(.bc) from the project."""

    NAME = "EXTRACT"
    DESCRIPTION = "Extract bitcode out of the execution file."

    BC_CACHE_FOLDER_TEMPLATE = "{cache_dir}/{project_name}/"

    project: VProject

    @staticmethod
    def get_bc_file_name(
        project_name: str,
        binary_name: str,
        project_version: str,
        bc_file_extensions: tp.Optional[tp.List[BCFileExtensions]] = None
    ) -> str:
        """Parses parameter information into a filename template to name a
        bitcode file."""

        if bc_file_extensions is None:
            bc_file_extensions = []

        if bc_file_extensions:
            experiment_bc_file_ext = '-'

            ext_sep = ""
            for ext in sorted(bc_file_extensions):
                experiment_bc_file_ext += (ext_sep + ext.value)
                ext_sep = '_'
        else:
            experiment_bc_file_ext = ''

        return f"{project_name}-{binary_name}-{project_version}" \
               f"{experiment_bc_file_ext}.bc"

    def __init__(
        self,
        project: Project,
        bc_file_extensions: tp.Optional[tp.List[BCFileExtensions]] = None,
        handler: tp.Optional[PEErrorHandler] = None
    ) -> None:
        super().__init__(project=project)
<<<<<<< HEAD
        self.__action_fn = FunctionPEErrorWrapper(
            self.extract, handler
        ) if handler else self.extract
=======
        self.__action_fn = tp.cast(
            tp.Callable[..., tp.Any],
            FunctionPEErrorWrapper(self.extract, handler)
            if handler else self.extract
        )
>>>>>>> 6998eb88

        if bc_file_extensions is None:
            bc_file_extensions = []

        self.bc_file_extensions = bc_file_extensions

    def __call__(self) -> actions.StepResult:
<<<<<<< HEAD
        return self.__action_fn()
=======
        return tp.cast(actions.StepResult, self.__action_fn())
>>>>>>> 6998eb88

    def extract(self) -> actions.StepResult:
        """This step extracts the bitcode of the executable of the project into
        one file."""
        self.project: VProject

        bc_cache_folder = self.BC_CACHE_FOLDER_TEMPLATE.format(
            cache_dir=str(bb_cfg()["varats"]["result"]),
            project_name=str(self.project.name)
        )
        mkdir("-p", local.path() / bc_cache_folder)

        for binary in self.project.binaries:
            bc_cache_file = bc_cache_folder + self.get_bc_file_name(
                project_name=str(self.project.name),
                binary_name=str(binary.name),
                project_version=self.project.version_of_primary,
                bc_file_extensions=self.bc_file_extensions
            )

            target_binary = Path(self.project.source_of_primary) / binary.path
            extract_bc(target_binary)
            cp(str(target_binary) + ".bc", local.path() / bc_cache_file)

        return actions.StepResult.OK


def project_bc_files_in_cache(
    project: Project,
    required_bc_file_extensions: tp.Optional[tp.List[BCFileExtensions]]
) -> bool:
    """
    Checks if all bc files, corresponding to the projects binaries, are in the
    cache.

    Args:
        project: the project
        required_bc_file_extensions: list of required file extensions

    Returns: True, if all BC files are present, False otherwise.
    """

    all_files_present = True
    for binary in project.binaries:
        all_files_present &= path.exists(
            local.path(
                Extract.BC_CACHE_FOLDER_TEMPLATE.format(
                    cache_dir=str(bb_cfg()["varats"]["result"]),
                    project_name=str(project.name)
                ) + Extract.get_bc_file_name(
                    project_name=str(project.name),
                    binary_name=binary.name,
                    project_version=project.version_of_primary,
                    bc_file_extensions=required_bc_file_extensions
                )
            )
        )

    return all_files_present


def _create_default_bc_file_creation_actions(
    project: Project, required_bc_file_extensions: tp.List[BCFileExtensions],
    extraction_error_handler: tp.Optional[PEErrorHandler]
) -> tp.List[actions.Step]:
    """
    Creates the default action pipeline to compile a project and run the BC
    files extraction step.

    Args:
        project: the project to compile
        required_bc_file_extensions: list of required file extensions
        extraction_error_handler: error handler to report errors during
                                  the extraction step

    Returns: default compile and extract action steps
    """
    analysis_actions = []
    analysis_actions.append(actions.Compile(project))
    analysis_actions.append(
        Extract(
            project,
            required_bc_file_extensions,
            handler=extraction_error_handler
        )
    )
    return analysis_actions


def get_bc_cache_actions(
    project: Project,
    bc_file_extensions: tp.Optional[tp.List[BCFileExtensions]] = None,
    extraction_error_handler: tp.Optional[PEErrorHandler] = None,
    bc_action_creator: tp.Callable[
        [Project, tp.List[BCFileExtensions], tp.Optional[PEErrorHandler]],
        tp.List[actions.Step]] = _create_default_bc_file_creation_actions
) -> tp.List[actions.Step]:
    """
    Builds the action pipeline, if needed, to fill the BC file cache that
    provides BC files for the compiled binaries of a project.

    Args:
        project: the project to compile
        bc_file_extensions: list of bc file extensions
        extraction_error_handler: error handler to report errors during
                                  the extraction step
        bc_action_creator: alternative BC cache actions creation callback

    Returns: required actions to populate the BC cache
    """

    if not project_bc_files_in_cache(project, bc_file_extensions):
        return bc_action_creator(
            project, bc_file_extensions if bc_file_extensions else [],
            extraction_error_handler
        )

    return []


def get_cached_bc_file_path(
    project: Project,
    binary: ProjectBinaryWrapper,
    required_bc_file_extensions: tp.Optional[tp.List[BCFileExtensions]] = None,
) -> Path:
    """
    Look up the path to a BC file from the BC cache.

    Args:
        project: the project
        binary: which corresponds to the BC file
        required_bc_file_extensions: list of required file extensions

    Returns: path to the cached BC file
    """
    bc_cache_folder = local.path(
        Extract.BC_CACHE_FOLDER_TEMPLATE.format(
            cache_dir=str(bb_cfg()["varats"]["result"]),
            project_name=str(project.name)
        )
    )

    bc_file_path = bc_cache_folder / Extract.get_bc_file_name(
        project_name=project.name,
        binary_name=binary.name,
        project_version=project.version_of_primary,
        bc_file_extensions=required_bc_file_extensions
    )
    if not bc_file_path.exists():
        raise LookupError(
            "No corresponding BC file found in cache. Project was probably not"
            " compiled with the correct compile/extract action."
        )
    return Path(bc_file_path)<|MERGE_RESOLUTION|>--- conflicted
+++ resolved
@@ -140,17 +140,11 @@
         handler: tp.Optional[PEErrorHandler] = None
     ) -> None:
         super().__init__(project=project)
-<<<<<<< HEAD
-        self.__action_fn = FunctionPEErrorWrapper(
-            self.extract, handler
-        ) if handler else self.extract
-=======
         self.__action_fn = tp.cast(
             tp.Callable[..., tp.Any],
             FunctionPEErrorWrapper(self.extract, handler)
             if handler else self.extract
         )
->>>>>>> 6998eb88
 
         if bc_file_extensions is None:
             bc_file_extensions = []
@@ -158,11 +152,7 @@
         self.bc_file_extensions = bc_file_extensions
 
     def __call__(self) -> actions.StepResult:
-<<<<<<< HEAD
-        return self.__action_fn()
-=======
         return tp.cast(actions.StepResult, self.__action_fn())
->>>>>>> 6998eb88
 
     def extract(self) -> actions.StepResult:
         """This step extracts the bitcode of the executable of the project into
