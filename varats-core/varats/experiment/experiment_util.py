--- conflicted
+++ resolved
@@ -494,11 +494,7 @@
     return child(tmp_folder)
 
 
-<<<<<<< HEAD
 class ZippedExperimentSteps(MultiStep[NeedsOutputFolder]):
-=======
-class ZippedExperimentSteps(MultiStep):
->>>>>>> 6998eb88
     """Runs multiple actions, providing them a shared tmp folder that afterwards
     is zipped into an archive.."""
 
@@ -516,13 +512,9 @@
         results: tp.List[StepResult] = []
 
         for child in self.actions:
-<<<<<<< HEAD
-            run_child_with_output_folder(child, tmp_folder)
-=======
             run_child_with_output_folder(
                 tp.cast(NeedsOutputFolder, child), tmp_folder
             )
->>>>>>> 6998eb88
 
         return results
 
