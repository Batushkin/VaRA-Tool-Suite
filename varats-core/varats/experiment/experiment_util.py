--- conflicted
+++ resolved
@@ -510,11 +510,7 @@
     """Throw if the common step method was called."""
 
 
-<<<<<<< HEAD
-class OutputFolderStep(ProjectStep):
-=======
 class OutputFolderStep(ProjectStep):  # type: ignore
->>>>>>> ae257dab
     """Special step class that needs an output folder to write to."""
 
     def __call__(self) -> StepResult:
@@ -525,18 +521,12 @@
         """Actual call implementation that gets a path to tmp_folder."""
 
 
-<<<<<<< HEAD
 ZippedStepTy = tp.TypeVar(
     "ZippedStepTy", bound=tp.Union[OutputFolderStep, ProjectStep]
 )
 
 
 class ZippedExperimentSteps(MultiStep[ZippedStepTy]):
-=======
-class ZippedExperimentSteps(
-    MultiStep[tp.Union[OutputFolderStep, ProjectStep]]  # type: ignore
-):
->>>>>>> ae257dab
     """Runs multiple actions, providing them a shared tmp folder that afterwards
     is zipped into an archive."""
 
@@ -545,11 +535,7 @@
 
     def __init__(
         self, output_filepath: ReportFilepath,
-<<<<<<< HEAD
         actions: tp.Optional[tp.List[ZippedStepTy]]
-=======
-        actions: tp.Optional[tp.List[tp.Union[OutputFolderStep, ProjectStep]]]
->>>>>>> ae257dab
     ) -> None:
         super().__init__(actions)
         self.__output_filepath = output_filepath
