"""Utility module for BenchBuild experiments."""
import os
import random
import shutil
import tempfile
import textwrap
import traceback
import typing as tp
from abc import abstractmethod
from collections import defaultdict
from pathlib import Path
from types import TracebackType
<<<<<<< HEAD

if sys.version_info <= (3, 8):
    from typing_extensions import Protocol, runtime_checkable
else:
    from typing import Protocol, runtime_checkable
=======
from typing import Protocol, runtime_checkable
>>>>>>> 6c68e237

from benchbuild import source
from benchbuild.experiment import Experiment
from benchbuild.extensions import base
from benchbuild.project import Project
from benchbuild.source import enumerate_revisions
from benchbuild.utils.actions import Step, MultiStep, StepResult
from benchbuild.utils.cmd import prlimit, mkdir
from plumbum.commands import ProcessExecutionError
from plumbum.commands.base import BoundCommand

import varats.revision.revisions as revs
from varats.base.configuration import PlainCommandlineConfiguration
from varats.paper.paper_config import get_paper_config
from varats.project.project_util import ProjectBinaryWrapper
from varats.project.sources import FeatureSource
from varats.project.varats_project import VProject
from varats.report.report import (
    BaseReport,
    FileStatusExtension,
    ReportFilepath,
    ReportSpecification,
    ReportFilename,
)
from varats.utils.config import load_configuration_map_for_case_study
from varats.utils.git_util import ShortCommitHash
from varats.utils.settings import vara_cfg, bb_cfg

if tp.TYPE_CHECKING:
    TempDir = tempfile.TemporaryDirectory[str]
else:
    TempDir = tempfile.TemporaryDirectory


def get_varats_result_folder(project: Project) -> Path:
    """
    Get the project specific path to the varats result folder.

    Args:
        project: to lookup the result folder for

    Returns:
        path to the project specific result folder
    """
    result_folder_template = "{result_dir}/{project_dir}"

    vara_result_folder = result_folder_template.format(
        result_dir=str(bb_cfg()["varats"]["outfile"]),
        project_dir=str(project.name)
    )

    mkdir("-p", vara_result_folder)

    return Path(vara_result_folder)


class PEErrorHandler():
    """Error handler for process execution errors."""

    def __init__(
        self,
        result_folder: Path,
        error_file_name: str,
        timeout_duration: tp.Optional[str] = None,
        delete_files: tp.Optional[tp.List[Path]] = None
    ):
        self.__result_folder = result_folder
        self.__error_file_name = error_file_name
        self.__timeout_duration = timeout_duration
        self.__delete_files = delete_files

    def __call__(self, ex: Exception, func: tp.Callable[..., tp.Any]) -> None:
        if self.__delete_files is not None:
            for delete_file in self.__delete_files:
                try:
                    delete_file.unlink()
                except FileNotFoundError:
                    pass

        error_file = self.__result_folder / self.__error_file_name

        if not os.path.exists(self.__result_folder):
            os.makedirs(self.__result_folder, exist_ok=True)
        with open(error_file, 'w') as outfile:
            if isinstance(ex, ProcessExecutionError):
                if ex.retcode == 124:
                    timeout_duration = str(self.__timeout_duration)
                    extra_error = f"""Command:
{str(func)}
Timeout after: {timeout_duration}

"""
                    outfile.write(extra_error)
                    outfile.flush()

            outfile.write("-----\nTraceback:\n")
            traceback.print_exc(file=outfile)

        raise ex


class FunctionPEErrorWrapper():
    """
    Wrap a function call with an exception handler.

    Args:
        func: function to be executed
        handler: function to handle exception
    """

    def __init__(
        self, func: tp.Callable[..., tp.Any], handler: PEErrorHandler
    ) -> None:
        self.__func = func
        self.__handler = handler

    def __call__(self, *args: tp.Any, **kwargs: tp.Any) -> tp.Any:
        try:
            return self.__func(*args, **kwargs)
        except Exception as ex:  # pylint: disable=broad-except
            self.__handler(ex, self.__func)
            return None


def exec_func_with_pe_error_handler(
    func: tp.Callable[..., tp.Any], handler: PEErrorHandler
) -> None:
    """
    Execute a function call with an exception handler.

    Args:
        func: function to be executed
        handler: function to handle exception
    """
    FunctionPEErrorWrapper(func, handler)()


def get_default_compile_error_wrapped(
    experiment_handle: 'ExperimentHandle', project: Project,
    report_type: tp.Type[BaseReport]
) -> FunctionPEErrorWrapper:
    """
    Setup the default project compile function with an error handler.

    Args:
        experiment_handle: handle to the current experiment
        project: that will be compiled
        report_type: that should be generated

    Returns:
        project compilation function, wrapped with automatic error handling
    """
    return FunctionPEErrorWrapper(
        project.compile,
        create_default_compiler_error_handler(
            experiment_handle, project, report_type
        )
    )


def create_default_compiler_error_handler(
    experiment_handle: 'ExperimentHandle',
    project: Project,
    report_type: tp.Type[BaseReport],
    binary: tp.Optional[ProjectBinaryWrapper] = None
) -> PEErrorHandler:
    """
    Create a default PEErrorHandler for compile errors, based on the `project`,
    `report_type`.

    Args:
        experiment_handle: handle to the current experiment
        project: currently under analysis
        report_type: that should be generated
        binary: if only a specific binary is handled

    Retruns: a initialized PEErrorHandler
    """
    return create_default_error_handler(
        experiment_handle, project, report_type,
        FileStatusExtension.COMPILE_ERROR, binary
    )


def create_default_analysis_failure_handler(
    experiment_handle: 'ExperimentHandle',
    project: Project,
    report_type: tp.Type[BaseReport],
    binary: tp.Optional[ProjectBinaryWrapper] = None,
    timeout_duration: tp.Optional[str] = None,
) -> PEErrorHandler:
    """
    Create a default PEErrorHandler for analysis failures, based on the
    `project`, `report_type`.

    Args:
        experiment_handle: handle to the current experiment
        project: currently under analysis
        report_type: that should be generated
        binary: if only a specific binary is handled
        timeout_duration: set timeout

    Retruns: a initialized PEErrorHandler
    """
    return create_default_error_handler(
        experiment_handle, project, report_type, FileStatusExtension.FAILED,
        binary, timeout_duration
    )


def create_default_error_handler(
    experiment_handle: 'ExperimentHandle',
    project: Project,
    report_type: tp.Type[BaseReport],
    error_type: FileStatusExtension,
    binary: tp.Optional[ProjectBinaryWrapper] = None,
    timeout_duration: tp.Optional[str] = None,
) -> PEErrorHandler:
    """
    Create a default PEErrorHandler based on the `project`, `report_type`.

    Args:
        experiment_handle: handle to the current experiment
        project: currently under analysis
        report_type: that should be generated
        error_type: a FSE describing the problem type
        timeout_duration: set timeout
        binary: if only a specific binary is handled

    Retruns: a initialized PEErrorHandler
    """
    error_output_folder = get_varats_result_folder(project)

    return PEErrorHandler(
        error_output_folder,
        str(
            experiment_handle.get_file_name(
                report_type.shorthand(),
                project_name=str(project.name),
                binary_name=binary.name if binary else "all",
                project_revision=ShortCommitHash(project.version_of_primary),
                project_uuid=str(project.run_uuid),
                extension_type=error_type
            )
        ),
        timeout_duration=timeout_duration
    )


def wrap_unlimit_stack_size(cmd: tp.Callable[..., tp.Any]) -> tp.Any:
    """
    Wraps a command with prlimit to be executed with max stack size, i.e.,
    setting the soft limit to the hard limit.

    Args:
        cmd: command that should be executed with max stack size

    Returns: wrapped command
    """
    max_stacksize_16gb = 17179869184
    return prlimit[f"--stack={max_stacksize_16gb}:", cmd]


class WithUnlimitedStackSize(base.Extension):  # type: ignore
    """Sets the stack size of the wrapped command to unlimited (16GB)."""

    def __init__(self, *extensions: tp.Any, **kwargs: tp.Any) -> None:
        super().__init__(*extensions, **kwargs)

    def __call__(
        self, binary_command: BoundCommand, *args: tp.Any, **kwargs: tp.Any
    ) -> tp.Any:
        return self.call_next(
            wrap_unlimit_stack_size(binary_command), *args, **kwargs
        )


VersionType = tp.TypeVar('VersionType')


class ExperimentHandle():
    """Handle to an experiment that provides helper interfaces for analysis
    steps to utilize experiment specific data."""

    def __init__(self, experiment: 'VersionExperiment') -> None:
        self.__experiment = experiment

    def get_file_name(
        self,
        report_shorthand: str,
        project_name: str,
        binary_name: str,
        project_revision: ShortCommitHash,
        project_uuid: str,
        extension_type: FileStatusExtension,
        config_id: tp.Optional[int] = None
    ) -> ReportFilename:
        """
        Generates a filename for a report file that is generated by the
        experiment.

        Args:
            report_shorthand: unique shorthand for the report
            project_name: name of the project for which the
                          report was generated
            binary_name: name of the binary for which the report was generated
            project_revision: revision (commit hash)of the analyzed project
            project_uuid: benchbuild uuid for the experiment run
            extension_type: to specify the status of the generated report

        Returns:
            name for the report file that can later be uniquly identified
        """
        return self.__experiment.report_spec(
        ).get_report_type(report_shorthand).get_file_name(
            self.__experiment.shorthand(), project_name, binary_name,
            project_revision, project_uuid, extension_type, config_id
        )

    def report_spec(self) -> ReportSpecification:
        """Experiment report specification."""
        return self.__experiment.report_spec()


class VersionExperiment(Experiment):  # type: ignore
    """Base class for experiments that want to analyze different project
    revisions."""

    REPORT_SPEC: ReportSpecification
    SHORTHAND: str

    @classmethod
    def __init_subclass__(
        cls, shorthand: str, *args: tp.Any, **kwargs: tp.Any
    ) -> None:
        super().__init_subclass__(*args, **kwargs)

        cls.SHORTHAND = shorthand
        if not hasattr(cls, 'REPORT_SPEC'):
            raise AssertionError(
                f"{cls.__name__}@{cls.__module__} does not specify"
                " a REPORT_SPEC."
            )

    @classmethod
    def shorthand(cls) -> str:
        """Experiment shorthand."""
        return cls.SHORTHAND

    @classmethod
    def report_spec(cls) -> ReportSpecification:
        """Experiment report specification."""
        return cls.REPORT_SPEC

    @classmethod
    def file_belongs_to_experiment(cls, file_name: ReportFilename) -> bool:
        """
        Checks if the file belongs to this experiment.

        Args:
            file_name: name of the file to check

        Returns:
            True, if the file belongs to this experiment type
        """
        try:
            other_short_hand = file_name.experiment_shorthand
            return cls.shorthand() == other_short_hand
        except ValueError:
            return False

    def get_handle(self) -> ExperimentHandle:
        return ExperimentHandle(self)

    @abstractmethod
    def actions_for_project(self, project: Project) -> tp.MutableSequence[Step]:
        """Get the actions a project wants to run."""

    @staticmethod
    def _sample_num_versions(
        versions: tp.List[VersionType]
    ) -> tp.List[VersionType]:
        if vara_cfg()["experiment"]["sample_limit"].value is None:
            return versions

        sample_size = int(vara_cfg()["experiment"]["sample_limit"])
        versions = [
            versions[i] for i in sorted(
                random.
                sample(range(len(versions)), min(sample_size, len(versions)))
            )
        ]
        return versions

    @classmethod
    def sample(cls, prj_cls: tp.Type[Project]) -> tp.List[source.Revision]:
        """
        Adapt version sampling process if needed, otherwise fallback to default
        implementation.

        Args:
            prj_cls: project class

        Returns:
            list of sampled versions
        """
        variants = list(enumerate_revisions(prj_cls))

        if bool(vara_cfg()["experiment"]["random_order"]):
            random.shuffle(variants)

        fs_blacklist = vara_cfg()["experiment"]["file_status_blacklist"].value
        fs_whitelist = vara_cfg()["experiment"]["file_status_whitelist"].value

        if fs_blacklist or fs_whitelist:
            fs_good = set(FileStatusExtension) if not fs_whitelist else set()

            fs_good -= {
                FileStatusExtension.get_file_status_from_str(x)
                for x in fs_blacklist
            }
            fs_good |= {
                FileStatusExtension.get_file_status_from_str(x)
                for x in fs_whitelist
            }

            report_specific_bad_revs: tp.Dict[
                str, tp.Set[tp.Optional[int]]] = defaultdict(set)
            for report_type in cls.report_spec():
                for revision, file_states in revs.get_tagged_revisions(
                    prj_cls, cls, report_type
                ).items():
                    bad_config_ids: tp.Set[tp.Optional[int]] = set()
                    for config_id, file_status in file_states.items():
                        if file_status not in fs_good:
                            bad_config_ids.add(config_id)

                    if bad_config_ids:
                        report_specific_bad_revs[revision.hash
                                                ].update(bad_config_ids)

            def keep_variant(variant: source.Revision) -> bool:
                var_version = str(variant.primary.version)
                var_config_id = int(
                    variant.variant_by_name("config_info").version
                ) if variant.has_variant("config_info") else None

                if var_version in report_specific_bad_revs:
                    if var_config_id in report_specific_bad_revs[var_version]:
                        return False  # Exclude variant from processing
                return True

            variants = list(filter(keep_variant, variants))

        if not variants:
            print("Could not find any unprocessed variants.")
            return []

        variants = cls._sample_num_versions(variants)

        if bool(bb_cfg()["versions"]["full"]):
            return variants

        return [variants[0]]


class ZippedReportFolder(TempDir):
    """
    Context manager for creating a folder report, i.e., a report file which is
    actually a folder containing multiple files and other folders.

    Example usage: An experiment step can, with this context manager, simply
    create a folder into which all kinds of data is dropped into. After the
    completion of the step (leaving the context manager), all files dropped into
    the folder will be compressed and stored as a single report.
    """

    def __init__(self, result_report_path: Path) -> None:
        super().__init__()
        self.__result_report_name: Path = result_report_path.with_suffix('')

    def __exit__(
        self, exc_type: tp.Optional[tp.Type[BaseException]],
        exc_value: tp.Optional[BaseException],
        exc_traceback: tp.Optional[TracebackType]
    ) -> None:
        # Don't create an empty zip archive.
        if os.listdir(self.name):
            shutil.make_archive(
                str(self.__result_report_name), "zip", Path(self.name)
            )

        super().__exit__(exc_type, exc_value, exc_traceback)


@runtime_checkable
class NeedsOutputFolder(Protocol):

    def __call__(self, tmp_folder: Path) -> StepResult:
        ...


def run_child_with_output_folder(
    child: NeedsOutputFolder, tmp_folder: Path
) -> StepResult:
    return child(tmp_folder)


class ZippedExperimentSteps(MultiStep[NeedsOutputFolder]):  #type: ignore
    """Runs multiple actions, providing them a shared tmp folder that afterwards
    is zipped into an archive."""

    NAME = "ZippedSteps"
    DESCRIPTION = "Run multiple actions with a shared tmp folder"

    def __init__(
        self, output_filepath: ReportFilepath,
        actions: tp.Optional[tp.List[NeedsOutputFolder]]
    ) -> None:
        super().__init__(actions)
        self.__output_filepath = output_filepath

    def __run_children(self, tmp_folder: Path) -> tp.List[StepResult]:
        results: tp.List[StepResult] = []

        for child in self.actions:
            results.append(
                run_child_with_output_folder(
                    tp.cast(NeedsOutputFolder, child), tmp_folder
                )
            )

        return results

    def __call__(self) -> StepResult:
        results: tp.List[StepResult] = []

        with ZippedReportFolder(self.__output_filepath.full_path()) as tmp_dir:
            results = self.__run_children(Path(tmp_dir))

        overall_step_result = max(results) if results else StepResult.OK
        if overall_step_result is not StepResult.OK:
            error_filepath = self.__output_filepath.with_status(
                FileStatusExtension.FAILED
            )
            self.__output_filepath.full_path().rename(
                error_filepath.full_path()
            )

        return overall_step_result

    def __str__(self, indent: int = 0) -> str:
        sub_actns = "\n".join([a.__str__(indent + 1) for a in self.actions])
        return textwrap.indent(
            f"\nZippedExperimentSteps:\n{sub_actns}", indent * " "
        )


def __create_new_result_filepath_impl(
    exp_handle: ExperimentHandle,
    report_type: tp.Type[BaseReport],
    project: VProject,
    binary: ProjectBinaryWrapper,
    extension_type: FileStatusExtension,
    config_id: tp.Optional[int] = None
) -> ReportFilepath:
    """
    Create a result filepath for the specified file extension and report of the
    executed experiment/project combination.

    Args:
        exp_handle: handle to the current experiment
        report_type: type of the report
        project: current project
        binary: current binary
        extension_type: of the report
        config_id: optional id to specify the used configuration

    Returns: formatted filepath
    """
    varats_result_folder = get_varats_result_folder(project)

    result_filepath = ReportFilepath(
        varats_result_folder,
        exp_handle.get_file_name(
            report_type.shorthand(),
            project_name=str(project.name),
            binary_name=binary.name,
            project_revision=ShortCommitHash(project.version_of_primary),
            project_uuid=str(project.run_uuid),
            extension_type=extension_type,
            config_id=config_id
        )
    )

    if config_id is not None:
        # We need to ensure that the config folder is created in the
        # background, so configuration specific reports can be created.
        config_folder = result_filepath.full_path().parent
        config_folder.mkdir(parents=True, exist_ok=True)

    return result_filepath


def create_new_success_result_filepath(
    exp_handle: ExperimentHandle,
    report_type: tp.Type[BaseReport],
    project: VProject,
    binary: ProjectBinaryWrapper,
    config_id: tp.Optional[int] = None
) -> ReportFilepath:
    """
    Create a result filepath for a successfull report of the executed
    experiment/project combination.

    Args:
        exp_handle: handle to the current experiment
        report_type: type of the report
        project: current project
        binary: current binary
        config_id: optional id to specify the used configuration

    Returns: formatted success filepath
    """
    return __create_new_result_filepath_impl(
        exp_handle, report_type, project, binary, FileStatusExtension.SUCCESS,
        config_id
    )


def create_new_failed_result_filepath(
    exp_handle: ExperimentHandle,
    report_type: tp.Type[BaseReport],
    project: VProject,
    binary: ProjectBinaryWrapper,
    config_id: tp.Optional[int] = None
) -> ReportFilepath:
    """
    Create a result filepath for a failed report of the executed
    experiment/project combination.

    Args:
        exp_handle: handle to the current experiment
        report_type: type of the report
        project: current project
        binary: current binary
        config_id: optional id to specify the used configuration

    Returns: formatted fail filepath
    """
    return __create_new_result_filepath_impl(
        exp_handle, report_type, project, binary, FileStatusExtension.FAILED,
        config_id
    )


def get_current_config_id(project: VProject) -> tp.Optional[int]:
    """
    Get, if available, the current config id of project. Should the project be
    not configuration specific ``None`` is returned.

    Args:
        project: to extract the config id from

    Returns:
        config_id if available for the given project
    """
    if project.active_revision.has_variant(FeatureSource.LOCAL_KEY):
        return int(
            project.active_revision.variant_by_name(FeatureSource.LOCAL_KEY
                                                   ).version
        )

    return None


def get_extra_config_options(project: VProject) -> tp.List[str]:
    """
    Get extra program options that were specified in the particular
    configuration of \a Project.

    Args:
        project: to get the extra options for

    Returns:
        list of command line options as string
    """
    config_id = get_current_config_id(project)
    if config_id is None:
        return []

    paper_config = get_paper_config()
    case_studies = paper_config.get_case_studies(cs_name=project.name)

    if len(case_studies) > 1:
        raise AssertionError(
            "Cannot handle multiple case studies of the same project."
        )

    case_study = case_studies[0]

    config_map = load_configuration_map_for_case_study(
        paper_config, case_study, PlainCommandlineConfiguration
    )

    config = config_map.get_configuration(config_id)

    if config is None:
        raise AssertionError(
            "Requested config id was not in the map, but should be"
        )

    return list(map(lambda option: option.value, config.options()))<|MERGE_RESOLUTION|>--- conflicted
+++ resolved
@@ -10,15 +10,7 @@
 from collections import defaultdict
 from pathlib import Path
 from types import TracebackType
-<<<<<<< HEAD
-
-if sys.version_info <= (3, 8):
-    from typing_extensions import Protocol, runtime_checkable
-else:
-    from typing import Protocol, runtime_checkable
-=======
 from typing import Protocol, runtime_checkable
->>>>>>> 6c68e237
 
 from benchbuild import source
 from benchbuild.experiment import Experiment
