--- conflicted
+++ resolved
@@ -420,10 +420,7 @@
                 report_specific_bad_revs.append({
                     revision.hash
                     for revision, file_status in
-<<<<<<< HEAD
-=======
                     # TODO (se-sic/VaRA#840): needs updated VariantContext handling
->>>>>>> bbf38b7a
                     get_tagged_revisions(prj_cls, cls, report_type)
                     if file_status not in fs_good
                 })
@@ -499,15 +496,6 @@
 
     Returns: formatted filepath
     """
-<<<<<<< HEAD
-    return exp_handle.get_file_name(
-        report_type.shorthand(),
-        project_name=str(project.name),
-        binary_name=binary.name,
-        project_revision=ShortCommitHash(project.version_of_primary),
-        project_uuid=str(project.run_uuid),
-        extension_type=extension_type
-=======
     varats_result_folder = get_varats_result_folder(project)
 
     result_filepath = ReportFilepath(
@@ -521,7 +509,6 @@
             extension_type=extension_type,
             config_id=config_id
         )
->>>>>>> bbf38b7a
     )
 
     if config_id:
