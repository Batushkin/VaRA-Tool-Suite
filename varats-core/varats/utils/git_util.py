--- conflicted
+++ resolved
@@ -38,13 +38,9 @@
 
     def __init__(self, short_commit_hash: str):
         if not len(short_commit_hash) >= self.hash_length():
-<<<<<<< HEAD
-            raise ValueError(f"Commit hash too short {short_commit_hash}")
-=======
             raise ValueError(
                 f"Commit hash too short, only got {short_commit_hash}"
             )
->>>>>>> 36103b94
         self.__commit_hash = short_commit_hash[:self.hash_length()]
 
     @property
