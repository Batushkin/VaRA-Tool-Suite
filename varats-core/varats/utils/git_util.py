"""Utility module for handling git repos."""
import abc
import re
import typing as tp
from enum import Enum
from itertools import chain
from pathlib import Path

import pygit2
from benchbuild.utils.cmd import git, grep
from benchbuild.utils.revision_ranges import RevisionRange
from plumbum import local, TF, RETCODE

from varats.project.project_util import (
    get_local_project_gits,
    get_primary_project_source,
    get_local_project_git_path,
    BinaryType,
    ProjectBinaryWrapper,
)

if tp.TYPE_CHECKING:
    import varats.mapping.commit_map as cm  # pylint: disable=W0611

_FULL_COMMIT_HASH_LENGTH = 40
_SHORT_COMMIT_HASH_LENGTH = 10


class CommitHash(abc.ABC):
    """Base class for commit hash abstractions."""

    def __init__(self, short_commit_hash: str):
        if not len(short_commit_hash) >= self.hash_length():
            raise ValueError(f"Commit hash too short {short_commit_hash}")
        self.__commit_hash = short_commit_hash[:self.hash_length()]

    @property
    def hash(self) -> str:
        return self.__commit_hash

    @staticmethod
    @abc.abstractmethod
    def hash_length() -> int:
        """Required length of the CommitHash."""

    @staticmethod
    def from_pygit_commit(commit: pygit2.Commit) -> 'FullCommitHash':
        return FullCommitHash(str(commit.id))

    def __str__(self) -> str:
        return self.hash

    def __repr__(self) -> str:
        return self.hash

    def __eq__(self, other: tp.Any) -> bool:
        if isinstance(other, CommitHash):
            return self.hash == other.hash
        return False

    def __hash__(self) -> int:
        return hash(self.hash)


class ShortCommitHash(CommitHash):
    """Shortened commit hash."""

    @staticmethod
    def hash_length() -> int:
        return _SHORT_COMMIT_HASH_LENGTH


class FullCommitHash(CommitHash):
    """Full-length commit hash."""

    @staticmethod
    def hash_length() -> int:
        return _FULL_COMMIT_HASH_LENGTH

    @property
    def short_hash(self) -> str:
        """Abbreviated commit hash."""
        return self.hash[:_SHORT_COMMIT_HASH_LENGTH]

    def to_short_commit_hash(self) -> ShortCommitHash:
        return ShortCommitHash(self.hash)

    def startswith(self, short_hash: CommitHash) -> bool:
        return self.hash.startswith(short_hash.hash)


UNCOMMITTED_COMMIT_HASH = FullCommitHash(
    "0000000000000000000000000000000000000000"
)

CommitHashTy = tp.TypeVar("CommitHashTy", bound=CommitHash)
ShortCH = ShortCommitHash
FullCH = FullCommitHash


def commit_hashes_sorted_lexicographically(
    commit_hashes: tp.Iterable[CommitHashTy]
) -> tp.Iterable[CommitHashTy]:
    return sorted(commit_hashes, key=lambda x: x.hash)


def short_commit_hashes_sorted_by_time_id(
    commit_hashes: tp.Iterable[ShortCommitHash], commit_map: 'cm.CommitMap'
) -> tp.Iterable[ShortCommitHash]:
    return sorted(commit_hashes, key=commit_map.short_time_id)


def full_commit_hashes_sorted_by_time_id(
    commit_hashes: tp.Iterable[FullCommitHash], commit_map: 'cm.CommitMap'
) -> tp.Iterable[FullCommitHash]:
    return sorted(commit_hashes, key=commit_map.time_id)


################################################################################
# Git interaction helpers


def is_commit_hash(value: str) -> bool:
    """
    Checks if a string is a valid git (sha1) hash.

    Args:
        value: to check
    """
    return re.search("^[a-fA-F0-9]{1,40}$", value) is not None


def __get_git_path_arg(repo_folder: tp.Optional[Path] = None) -> tp.List[str]:
    if repo_folder is None or repo_folder == Path(''):
        return []

    return ["-C", f"{repo_folder}"]


def get_current_branch(repo_folder: tp.Optional[Path] = None) -> str:
    """
    Get the current branch of a repository, e.g., HEAD.

    Args:
        repo_folder: where the git repository is located

    Returns: branch name
    """
    return tp.cast(
        str,
        git(
            __get_git_path_arg(repo_folder), "rev-parse", "--abbrev-ref", "HEAD"
        ).strip()
    )


def get_head_commit(repo_folder: tp.Optional[Path] = None) -> FullCommitHash:
    """
    Get the current HEAD commit.

    Args:
        repo_folder:where the git repository is located

    Returns: head commit hash
    """
    return FullCommitHash(
        git(__get_git_path_arg(repo_folder), "rev-parse", "HEAD").strip()
    )


def get_initial_commit(repo_folder: tp.Optional[Path] = None) -> FullCommitHash:
    """
    Get the initial commit of a repository, i.e., the first commit made.

    Args:
        repo_folder: where the git repository is located

    Returns: initial commit hash
    """
    return FullCommitHash(
        git(
            __get_git_path_arg(repo_folder), "rev-list", "--max-parents=0",
            "HEAD"
        ).strip()
    )


def get_all_revisions_between(
    c_start: str,
    c_end: str,
    hash_type: tp.Type[CommitHashTy],
    repo_folder: tp.Optional[Path] = None
) -> tp.List[CommitHashTy]:
    """
    Returns a list of all revisions between two commits c_start and c_end (both
    inclusive), where c_start comes before c_end.

    It is assumed that the current working directory is the git repository.

    Args:
        c_start: first commit of the range c_end: last commit of the range
        short: shorten revision hashes repo_folder: where the git repository is
        located
    """
    result = [c_start]
    result.extend(
        reversed(
            git(
                __get_git_path_arg(repo_folder), "log", "--pretty=%H",
                "--ancestry-path", f"{c_start}..{c_end}"
            ).strip().split()
        )
    )
    return list(map(hash_type, result))


def get_commits_before_timestamp(
    timestamp: str,
    repo_folder: tp.Optional[Path] = None
) -> tp.List[FullCommitHash]:
    """
    Get all commits before a specific timestamp (given as a git date format).

    Note: for imprecise timestamps (e.g., only 2020), the day and month will
    default to today.

    Args:
        timestamp: before which commits should be collected
        repo_folder: where the git repository is located

    Returns: list[last_commit_before_timestamp, ..., initial_commits]
    """
    return [
        FullCommitHash(hash_val) for hash_val in git(
            __get_git_path_arg(repo_folder), "rev-list",
            f"--before={timestamp}", "HEAD"
        ).split()
    ]


def get_commits_after_timestamp(
    timestamp: str,
    repo_folder: tp.Optional[Path] = None
) -> tp.List[FullCommitHash]:
    """
    Get all commits after a specific timestamp (given as a git date format).

    Note: for imprecise timestamps (e.g., only 2020), the day and month will
    default to today.

    Args:
        repo_folder: where the git repository is located
        timestamp: after which commits should be collected

    Returns: list[newest_commit, ..., last_commit_after_timestamp]
    """
    return [
        FullCommitHash(hash_val) for hash_val in git(
            __get_git_path_arg(repo_folder), "rev-list", f"--after={timestamp}",
            "HEAD"
        ).split()
    ]


def contains_source_code(
    commit: ShortCommitHash,
    repo_folder: tp.Optional[Path] = None,
    churn_config: tp.Optional['ChurnConfig'] = None
) -> bool:
    """
    Check if a commit contains source code of any language specifyed with the
    churn config.

    Args:
        commit: to check
        repo_folder: of the commits repository
        churn_config: to specify the files that should be considered

    Returns: True, if source code of a language, specified in the churn
        config, was found in the commit
    """
    if not churn_config:
        churn_config = ChurnConfig.create_c_style_languages_config()

<<<<<<< HEAD
    if commit == get_initial_commit(repo_folder).to_short_commit_hash():
        return_code = git[__get_git_path_arg(repo_folder), "diff",
                          "--exit-code", "--quiet", commit.hash, "--",
                          churn_config.get_extensions_repr('*.')] & RETCODE
    else:
        return_code = git[__get_git_path_arg(repo_folder), "diff",
                          "--exit-code", "--quiet", f"{commit.hash}~",
                          commit.hash, "--",
                          churn_config.get_extensions_repr('*.')] & RETCODE
=======
    return_code = git[__get_git_path_arg(repo_folder), "diff", "--exit-code",
                      "--quiet", f"{commit.hash}~", commit.hash, "--",
                      churn_config.get_extensions_repr('*.')] & RETCODE
>>>>>>> ad687c8d

    if return_code == 0:
        return False

    if return_code == 1:
        return True

    raise RuntimeError(f"git diff failed with retcode={return_code}")


################################################################################
# Git interaction classes


class ChurnConfig():
    """
    The churn config allows the user to change how code churn is calculated.

    Churn is by default calulcated considering all files in a repository. Users
    can select a specific set of file extensions to only be considered in the
    code churn, e.g., by selecting `h` and `c` only C related files will be used
    to compute the code churn.
    """

    class Language(Enum):
        """Enum for different languages that can be used to filter code
        churn."""
        value: tp.Set[str]  # pylint: disable=invalid-name

        C = {"h", "c"}
        CPP = {"h", "hxx", "hpp", "cxx", "cpp"}

    def __init__(self) -> None:
        self.__enabled_languages: tp.List[ChurnConfig.Language] = []

    @staticmethod
    def create_default_config() -> 'ChurnConfig':
        """Create a default configuration that includes all files in the code
        churn, e.g., enabling all languages/file extensions."""
        return ChurnConfig()

    @staticmethod
    def create_c_language_config() -> 'ChurnConfig':
        """Create a config that only allows C related files, e.g., headers and
        source files."""
        config = ChurnConfig()
        config.enable_language(ChurnConfig.Language.C)
        return config

    @staticmethod
    def create_c_style_languages_config() -> 'ChurnConfig':
        """Create a config that allows all files related to C-style languages,
        i.e., C/CPP."""
        config = ChurnConfig.create_c_language_config()
        config.enable_language(ChurnConfig.Language.CPP)
        return config

    @staticmethod
    def init_as_default_if_none(
        config: tp.Optional['ChurnConfig']
    ) -> 'ChurnConfig':
        """
        Returns a default initialized config or the passed one.

        Args:
            config: possibly initialized config

        Returns:
            passed `config` or a default initialized one
        """
        if config is None:
            return ChurnConfig.create_default_config()
        return config

    @property
    def include_everything(self) -> bool:
        """
        Checks if all files should be considered in the code churn.

        Returns:
            True, if no specific language is enabled
        """
        return not bool(self.__enabled_languages)

    @property
    def enabled_languages(self) -> tp.List['ChurnConfig.Language']:
        """Returns a list of specifically enabled languages."""
        return self.__enabled_languages

    def is_enabled(self, file_extension: str) -> bool:
        """
        Checks if a file_extension is enabled.

        Args:
            file_extension: extension of a file, e.g., `h` for foo.h

        Returns:
            True, if the extension is currently enabled in the config
        """
        for lang in self.enabled_languages:
            if file_extension in lang.value:
                return True
        return False

    def is_language_enabled(self, language: 'ChurnConfig.Language') -> bool:
        """
        Checks if a language is enabled.

        Args:
            language: language to check

        Returns:
            True, if the language was enabled
        """
        return language in self.enabled_languages

    def enable_language(self, language: 'ChurnConfig.Language') -> None:
        """Enable `language` in the config."""
        self.__enabled_languages.append(language)

    def disable_language(self, language: 'ChurnConfig.Language') -> None:
        """Disable `language` in the config."""
        self.__enabled_languages.remove(language)

    def get_extensions_repr(self,
                            prefix: str = "",
                            suffix: str = "") -> tp.List[str]:
        """
        Returns a list that contains all file extensions from all enabled
        languages extended with the passed pre-/suffix.

        Args:
            prefix: prefix adding to the strings head
            suffix: suffix adding to the strings tail

        Returns:
            list of modified string file extensions
        """
        extensions_list: tp.List[str] = []

        for ext in sorted({
            ext for lang in self.enabled_languages for ext in lang.value
        }):
            ext = prefix + ext + suffix
            extensions_list.append(ext)

        return extensions_list


class CommitRepoPair():
    """Pair of a commit hash and the name of the repository it is based in."""

    def __init__(self, commit_hash: FullCommitHash, repo_name: str) -> None:
        self.__commit_hash = commit_hash
        self.__repo_name = repo_name

    @property
    def commit_hash(self) -> FullCommitHash:
        return self.__commit_hash

    @property
    def repository_name(self) -> str:
        return self.__repo_name

    def __lt__(self, other: tp.Any) -> bool:
        if isinstance(other, CommitRepoPair):
            if self.commit_hash.hash == other.commit_hash.hash:
                return self.repository_name < other.repository_name
            return self.commit_hash.hash < other.commit_hash.hash
        return False

    def __eq__(self, other: tp.Any) -> bool:
        if isinstance(other, CommitRepoPair):
            return (
                self.commit_hash == other.commit_hash and
                self.repository_name == other.repository_name
            )
        return False

    def __hash__(self) -> int:
        return hash((self.commit_hash, self.repository_name))

    def __str__(self) -> str:
        return f"{self.repository_name}[{self.commit_hash}]"

    def __repr__(self) -> str:
        return str(self)


CommitLookupTy = tp.Callable[[CommitRepoPair], pygit2.Commit]


def create_commit_lookup_helper(project_name: str) -> CommitLookupTy:
    """
    Creates a commit lookup function for project repositories.

    Args:
        project_name: name of the given benchbuild project

    Returns:
        a Callable that maps a commit hash and repository name to the
        corresponding commit.
    """

    repos = get_local_project_gits(project_name)

    def get_commit(crp: CommitRepoPair) -> pygit2.Commit:
        """
        Gets the commit from a given ``CommitRepoPair``.

        Args:
            crp: the ``CommitRepoPair`` for the commit to get


        Returns:
            the commit corresponding to the given CommitRepoPair
        """
        commit = repos[crp.repository_name].get(crp.commit_hash.hash)
        if not commit:
            raise LookupError(
                f"Could not find commit {crp} for project {project_name}."
            )

        return commit

    return get_commit


def get_submodule_head(
    project_name: str, submodule_name: str, commit: FullCommitHash
) -> FullCommitHash:
    """
    Retrieve the checked out commit for a submodule of a project.

    Args:
        project_name: name of the project
        submodule_name: name of the submodule
        commit: commit of the project's main repo

    Returns:
        checked out commit of the submodule
    """
    if submodule_name == get_primary_project_source(project_name).local:
        return commit

    main_repo = get_local_project_git_path(project_name)
    submodule_status = git(__get_git_path_arg(main_repo), "ls-tree", commit)
    commit_pattern = re.compile(
        r"[0-9]* commit ([0-9abcdef]*)\t" + submodule_name
    )
    match = commit_pattern.search(submodule_status)
    if match:
        return FullCommitHash(match.group(1))

    raise AssertionError(f"Unknown submodule {submodule_name}")


MappedCommitResultType = tp.TypeVar("MappedCommitResultType")


def map_commits(
    func: tp.Callable[[pygit2.Commit], MappedCommitResultType],
    cr_pair_list: tp.Iterable[CommitRepoPair],
    commit_lookup: CommitLookupTy,
) -> tp.Sequence[MappedCommitResultType]:
    """Maps a function over a range of commits."""
    # Skip 0000 hashes that we added to mark uncommitted files
    return [
        func(commit_lookup(cr_pair))
        for cr_pair in cr_pair_list
        if cr_pair.commit_hash != UNCOMMITTED_COMMIT_HASH
    ]


GIT_LOG_MATCHER = re.compile(
    r"\'(?P<hash>.*)\'\n?" + r"( (?P<files>\d*) files? changed)?" +
    r"(, (?P<insertions>\d*) insertions?\(\+\))?" +
    r"(, (?P<deletions>\d*) deletions?\(-\))?"
)
GIT_DIFF_MATCHER = re.compile(
    r"( (?P<files>\d*) files? changed)?" +
    r"(, (?P<insertions>\d*) insertions?\(\+\))?" +
    r"(, (?P<deletions>\d*) deletions?\(-\))?"
)


def __calc_code_churn_range_impl(
    repo_path: Path,
    churn_config: ChurnConfig,
    start_range: tp.Optional[FullCommitHash] = None,
    end_range: tp.Optional[FullCommitHash] = None
) -> tp.Dict[FullCommitHash, tp.Tuple[int, int, int]]:
    """
    Calculates all churn values for the commits in the specified range.

    [start..end]. If no range is supplied, the churn values of all commits are
    calculated.

    git log --pretty=format:'%H' --date=short --shortstat -- ':*.[enabled_exts]'

    Args:
        repo_path: path to the git repository
        churn_config: churn config to customize churn generation
        start_range: begin churn calculation at start commit
        end_range: end churn calculation at end commit
    """

    churn_values: tp.Dict[FullCommitHash, tp.Tuple[int, int, int]] = {}
    if start_range and start_range == get_initial_commit(repo_path):
        start_range = None

    if start_range is None and end_range is None:
        revision_range = None
    elif start_range is None:
        revision_range = f"{end_range.hash}"  # type: ignore
    elif end_range is None:
        revision_range = f"{start_range.hash}~.."
    else:
        revision_range = f"{start_range.hash}~..{end_range.hash}"

    repo_git = git[__get_git_path_arg(repo_path)]
    log_base_params = ["log", "--pretty=%H"]
    diff_base_params = [
        "log", "--pretty=format:'%H'", "--shortstat", "-l0", "--first-parent"
    ]
    if revision_range:
        log_base_params.append(revision_range)
        diff_base_params.append(revision_range)

    if not churn_config.include_everything:
        diff_base_params.append("--")
        # builds a regex to select files that git includes into churn calc
        diff_base_params = diff_base_params + \
                           churn_config.get_extensions_repr('*.')

    stdout = repo_git(diff_base_params)
    revs = repo_git(log_base_params).strip().split()

    # initialize with 0 as otherwise commits without changes would be
    # missing from the churn data
    for rev in revs:
        churn_values[FullCommitHash(rev)] = (0, 0, 0)
    for match in GIT_LOG_MATCHER.finditer(stdout):
        commit_hash = FullCommitHash(match.group('hash'))

        def value_or_zero(match_result: tp.Any) -> int:
            if match_result is not None:
                return int(match_result)
            return 0

        files_changed = value_or_zero(match.group('files'))
        insertions = value_or_zero(match.group('insertions'))
        deletions = value_or_zero(match.group('deletions'))
        churn_values[commit_hash] = (files_changed, insertions, deletions)

    return churn_values


def calc_code_churn_range(
    repo_path: Path,
    churn_config: tp.Optional[ChurnConfig] = None,
    start_range: tp.Optional[FullCommitHash] = None,
    end_range: tp.Optional[FullCommitHash] = None
) -> tp.Dict[FullCommitHash, tp.Tuple[int, int, int]]:
    """
    Calculates all churn values for the commits in the specified range.

    [start..end]. If no range is supplied, the churn values of all commits are
    calculated.

    Args:
        repo_path: path to git repository
        churn_config: churn config to customize churn generation

    Returns:
        dict of churn triples, where the commit hash points to
        (files changed, insertions, deletions)
    """
    churn_config = ChurnConfig.init_as_default_if_none(churn_config)
    return __calc_code_churn_range_impl(
        repo_path, churn_config, start_range, end_range
    )


def calc_commit_code_churn(
    repo_path: Path,
    commit_hash: FullCommitHash,
    churn_config: tp.Optional[ChurnConfig] = None
) -> tp.Tuple[int, int, int]:
    """
    Calculates churn of a specific commit.

    Args:
        repo_path: path to git repository
        commit_hash: commit hash to get churn for
        churn_config: churn config to customize churn generation

    Returns:
        dict of churn triples, where the commit hash points to
        (files changed, insertions, deletions)
    """
    churn_config = ChurnConfig.init_as_default_if_none(churn_config)
    return calc_code_churn_range(
        repo_path, churn_config, commit_hash, commit_hash
    )[commit_hash]


def calc_code_churn(
    repo_path: Path,
    commit_a: FullCommitHash,
    commit_b: FullCommitHash,
    churn_config: tp.Optional[ChurnConfig] = None
) -> tp.Tuple[int, int, int]:
    """
    Calculates churn between two commits.

    Args:
        repo: git repository
        commit_a: base commit for diff calculation
        commit_b: target commit for diff calculation
        churn_config: churn config to customize churn generation

    Returns:
        dict of churn triples, where the commit hash points to
        (files changed, insertions, deletions)
    """
    churn_config = ChurnConfig.init_as_default_if_none(churn_config)
    diff_base_params = [
        "diff", "--shortstat", "-l0", commit_a.hash, commit_b.hash
    ]

    if not churn_config.include_everything:
        diff_base_params.append("--")
        # builds a regex to select files that git includes into churn calc
        diff_base_params = diff_base_params + \
                           churn_config.get_extensions_repr('*.')

    stdout = git(__get_git_path_arg(repo_path), diff_base_params)
    # initialize with 0 as otherwise commits without changes would be
    # missing from the churn data
    match = GIT_DIFF_MATCHER.match(stdout)
    if match:

        def value_or_zero(match_result: tp.Any) -> int:
            if match_result is not None:
                return int(match_result)
            return 0

        files_changed = value_or_zero(match.group('files'))
        insertions = value_or_zero(match.group('insertions'))
        deletions = value_or_zero(match.group('deletions'))
        return files_changed, insertions, deletions

    return 0, 0, 0


def calc_repo_code_churn(
    repo_path: Path,
    churn_config: tp.Optional[ChurnConfig] = None
) -> tp.Dict[FullCommitHash, tp.Tuple[int, int, int]]:
    """
    Calculates code churn for a repository.

    Args:
        repo: path to git repository
        churn_config: churn config to customize churn generation

    Returns:
        dict of churn triples, where the commit hash points to
        (files changed, insertions, deletions)
    """
    churn_config = ChurnConfig.init_as_default_if_none(churn_config)
    return calc_code_churn_range(repo_path, churn_config)


def __print_calc_repo_code_churn(
    repo: pygit2.Repository,
    churn_config: tp.Optional[ChurnConfig] = None
) -> None:
    """Prints calc repo code churn data like git log would do."""
    churn_config = ChurnConfig.init_as_default_if_none(churn_config)
    churn_map = calc_repo_code_churn(Path(repo.path), churn_config)

    for commit in repo.walk(repo.head.target, pygit2.GIT_SORT_TIME):
        commit_hash = FullCommitHash.from_pygit_commit(commit)
        print(commit_hash)

        try:
            churn = churn_map[commit_hash]
        except KeyError:
            # ignore commits that are not related to code changes
            continue

        if churn[0] == 1:
            changed_files = " 1 file changed"
        else:
            changed_files = f" {churn[0]} files changed"

        if churn[1] == 0:
            insertions = ""
        elif churn[1] == 1:
            insertions = ", 1 insertion(+)"
        else:
            insertions = f", {churn[1]} insertions(+)"

        if churn[2] == 0:
            deletions = ""
        elif churn[2] == 1:
            deletions = ", 1 deletion(-)"
        else:
            deletions = f", {churn[2]} deletions(-)"

        if churn[0] > 0 and churn[1] == 0 and churn[2] == 0:
            insertions = ", 0 insertions(+)"
            deletions = ", 0 deletions(-)"

        if churn[0] > 0:
            print(changed_files + insertions + deletions)
            print()


def calc_repo_loc(repo: pygit2.Repository, rev_range: str) -> int:
    """
    Calculate the LOC for a project at its HEAD.

    Args:
        repo: the repository to calculate the LOC for

    Returns:
        the number of lines in source-code files
    """
    project_path = repo.path[:-5]
    churn_config = ChurnConfig.create_c_style_languages_config()
    file_pattern = re.compile(
        "|".join(churn_config.get_extensions_repr(r"^.*\.", r"$"))
    )

    loc: int = 0
    with local.cwd(project_path):
        files = git(
            "ls-tree",
            "-r",
            "--name-only",
            rev_range,
        ).splitlines()

        for file in files:
            if file_pattern.match(file):
                lines = git("show", f"{rev_range}:{file}").splitlines()
                loc += len([line for line in lines if line])

    return loc


################################################################################
# Special git-specific classes


class RevisionBinaryMap(tp.Container[str]):
    """A special map that specifies for which revision ranges a binaries is
    valid."""

    def __init__(self, repo_location: Path) -> None:
        self.__repo_location = repo_location
        self.__revision_specific_mappings: tp.Dict[RevisionRange,
                                                   ProjectBinaryWrapper] = {}
        self.__always_valid_mappings: tp.List[ProjectBinaryWrapper] = []

    def specify_binary(
        self, location: str, binary_type: BinaryType, **kwargs: tp.Any
    ) -> None:
        """

        Args:
            location: where the binary can be found, relative to the
                      project-source root
            binary_type: the type of binary that is produced
            override_binary_name: overrides the used binary name
            override_entry_point: overrides the executable entry point
            only_valid_in: additionally specifies a validity range that
                           specifies in which revision range this binary is
                           produced
        """
        binary_location_path = Path(location)
        binary_name: str = kwargs.get(
            "override_binary_name", binary_location_path.stem
        )
        override_entry_point = kwargs.get("override_entry_point", None)
        if override_entry_point:
            override_entry_point = Path(override_entry_point)
        validity_range = kwargs.get("only_valid_in", None)

        wrapped_binary = ProjectBinaryWrapper(
            binary_name, binary_location_path, binary_type, override_entry_point
        )

        if validity_range:
            self.__revision_specific_mappings[validity_range] = wrapped_binary
        else:
            self.__always_valid_mappings.append(wrapped_binary)

    def __getitem__(self,
                    revision: ShortCommitHash) -> tp.List[ProjectBinaryWrapper]:
        revision_specific_binaries = []

        for validity_range, wrapped_binary \
                in self.__revision_specific_mappings.items():
            if revision in get_all_revisions_between(
                validity_range.id_start, validity_range.id_end, ShortCommitHash,
                self.__repo_location
            ):
                revision_specific_binaries.append(wrapped_binary)

        revision_specific_binaries.extend(self.__always_valid_mappings)

        return revision_specific_binaries

    def __contains__(self, binary_name: object) -> bool:
        if isinstance(binary_name, str):
            for binary in chain(
                self.__always_valid_mappings,
                self.__revision_specific_mappings.values()
            ):
                if binary.name == binary_name:
                    return True

        return False


def has_branch(repo_folder: Path, branch_name: str) -> bool:
    """Checks if a branch exists in the local repository."""

    exit_code = git["-C",
                    repo_folder.absolute(), "rev-parse", "--verify",
                    branch_name] & TF
    return tp.cast(bool, exit_code)


def has_remote_branch(repo_folder: Path, branch_name: str, remote: str) -> bool:
    """Checks if a remote branch of a repository exists."""
    exit_code = (
        git["-C",
            repo_folder.absolute(), "ls-remote", "--heads", remote, branch_name]
        | grep[branch_name]
    ) & RETCODE
    return tp.cast(bool, exit_code == 0)


def branch_has_upstream(
    repo_folder: Path, branch_name: str, upstream: str = 'origin'
) -> bool:
    """Check if a branch has an upstream remote."""
    exit_code = (
        git["-C",
            repo_folder.absolute(), "rev-parse", "--abbrev-ref",
            branch_name + "@{upstream}"] | grep[upstream]
    ) & RETCODE
<<<<<<< HEAD
    return tp.cast(bool, exit_code == 0)


def calc_surviving_lines(
    repo: pygit2.Repository, revision: [str, FullCommitHash]
) -> dict[FullCommitHash, int]:
    """

    :param repo: repository to analyze
    :param revision: revision to analyze at
    :return: number of lines per prior commit
    """
    project_path = repo.path[:-5]
    churn_config = ChurnConfig.create_c_style_languages_config()
    file_pattern = re.compile(
        "|".join(churn_config.get_extensions_repr(r"^.*\.", r"$"))
    )

    lines_per_revision: dict = {}
    with local.cwd(project_path):
        git("checkout", revision)
        files = git("ls-tree", "-r", "--name-only", revision).splitlines()

        for file in files:
            if file_pattern.match(file):
                lines = git("blame", "--root", "-l", f"{file}").splitlines()
                for line in lines:
                    if line:

                        content = line[FullCommitHash.hash_length():]
                        if content and not content.startswith('//'):
                            last_change = line[:FullCommitHash.hash_length()]
                            last_change = FullCommitHash(last_change)
                            if last_change in lines_per_revision:
                                lines_per_revision[
                                    last_change
                                ] = lines_per_revision[last_change] + 1
                            else:
                                lines_per_revision[last_change] = 1
    return lines_per_revision
=======
    return tp.cast(bool, exit_code == 0)
>>>>>>> ad687c8d
<|MERGE_RESOLUTION|>--- conflicted
+++ resolved
@@ -282,21 +282,9 @@
     if not churn_config:
         churn_config = ChurnConfig.create_c_style_languages_config()
 
-<<<<<<< HEAD
-    if commit == get_initial_commit(repo_folder).to_short_commit_hash():
-        return_code = git[__get_git_path_arg(repo_folder), "diff",
-                          "--exit-code", "--quiet", commit.hash, "--",
-                          churn_config.get_extensions_repr('*.')] & RETCODE
-    else:
-        return_code = git[__get_git_path_arg(repo_folder), "diff",
-                          "--exit-code", "--quiet", f"{commit.hash}~",
-                          commit.hash, "--",
-                          churn_config.get_extensions_repr('*.')] & RETCODE
-=======
     return_code = git[__get_git_path_arg(repo_folder), "diff", "--exit-code",
                       "--quiet", f"{commit.hash}~", commit.hash, "--",
                       churn_config.get_extensions_repr('*.')] & RETCODE
->>>>>>> ad687c8d
 
     if return_code == 0:
         return False
@@ -954,7 +942,37 @@
             repo_folder.absolute(), "rev-parse", "--abbrev-ref",
             branch_name + "@{upstream}"] | grep[upstream]
     ) & RETCODE
-<<<<<<< HEAD
+    return tp.cast(bool, exit_code == 0)
+
+
+def has_branch(repo_folder: Path, branch_name: str) -> bool:
+    """Checks if a branch exists in the local repository."""
+
+    exit_code = git["-C",
+                    repo_folder.absolute(), "rev-parse", "--verify",
+                    branch_name] & TF
+    return tp.cast(bool, exit_code)
+
+
+def has_remote_branch(repo_folder: Path, branch_name: str, remote: str) -> bool:
+    """Checks if a remote branch of a repository exists."""
+    exit_code = (
+        git["-C",
+            repo_folder.absolute(), "ls-remote", "--heads", remote, branch_name]
+        | grep[branch_name]
+    ) & RETCODE
+    return tp.cast(bool, exit_code == 0)
+
+
+def branch_has_upstream(
+    repo_folder: Path, branch_name: str, upstream: str = 'origin'
+) -> bool:
+    """Check if a branch has an upstream remote."""
+    exit_code = (
+        git["-C",
+            repo_folder.absolute(), "rev-parse", "--abbrev-ref",
+            branch_name + "@{upstream}"] | grep[upstream]
+    ) & RETCODE
     return tp.cast(bool, exit_code == 0)
 
 
@@ -994,7 +1012,4 @@
                                 ] = lines_per_revision[last_change] + 1
                             else:
                                 lines_per_revision[last_change] = 1
-    return lines_per_revision
-=======
-    return tp.cast(bool, exit_code == 0)
->>>>>>> ad687c8d
+    return lines_per_revision