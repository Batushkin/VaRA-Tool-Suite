--- conflicted
+++ resolved
@@ -6,13 +6,9 @@
 from varats.utils.config import get_config_patches
 
 if tp.TYPE_CHECKING:
-<<<<<<< HEAD
     from varats.provider.patch import patch_provider
-=======
     from plumbum.commands.base import BoundEnvCommand
-
     from varats.project.varats_project import VProject
->>>>>>> 3fa246b8
 
 
 class VCommand(Command):  # type: ignore [misc]
@@ -114,16 +110,11 @@
                 all_patch_tags.update(patch.feature_tags)
 
         return bool((
-<<<<<<< HEAD
             not self.requires_not_args or
-            not all_args.intersection(self.requires_not_args)
+            not all_args.intersection(self.v_command.requires_not_args)
         ) and (
             not self.requires_any_args or
-            all_args.intersection(self.requires_any_args)
-=======
-            not self.v_command.requires_any_args or
             all_args.intersection(self.v_command.requires_any_args)
->>>>>>> 3fa246b8
         ) and (
             not self.v_command.requires_all_args or
             self.v_command.requires_all_args.issubset(all_args)
