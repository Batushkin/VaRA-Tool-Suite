--- conflicted
+++ resolved
@@ -10,11 +10,7 @@
     setup_requires=["pytest-runner", "setuptools_scm"],
     tests_require=["pytest", "pytest-cov"],
     install_requires=[
-<<<<<<< HEAD
-        "benchbuild>=6.3.1",
-=======
         "benchbuild>=6.4.0",
->>>>>>> 6998eb88
         "plumbum>=1.6.6",
         "PyGithub>=1.47",
         "Cryptography<37.0.0",
