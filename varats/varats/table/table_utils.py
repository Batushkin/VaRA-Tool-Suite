"""Module for table related utility functionality."""

import typing as tp

import pandas as pd
from pylatex import Document, Package, NoEscape
from tabulate import tabulate

from varats.table.tables import TableFormat


def wrap_table_in_latex_document(
    table: str,
    landscape: bool = False,
    margin: float = 1.5,
    document_decorator: tp.Callable[[Document], None] = lambda x: x
) -> str:
    """
    Wraps a table inside a proper latex document.

    Uses ``\\longtable`` instead of ``\\tabular`` to fit data on multiple pages.

    Args:
        table: table string to wrap the document around
        landscape: whether to layout the table in landscape mode
        margin: margin around the table in cm

    Returns:
        the resulting latex document as a string
    """
    doc = Document(
        documentclass="scrbook",
        document_options="paper=a4",
        geometry_options={
            "margin": f"{margin}cm",
            "landscape": "true" if landscape else "false"
        }
    )

<<<<<<< HEAD
    doc.packages.append(Package('longtable'))
    doc.packages.append(Package('booktabs'))
    doc.packages.append(Package('multirow'))
    doc.packages.append(Package('multicol'))
=======
    doc.packages.update([
        Package("booktabs"),
        Package("hyperref"),
        Package("longtable"),
        Package("multirow"),
        Package("xcolor", options=["table"]),
    ])
>>>>>>> 46e59a29

    doc.change_document_style("empty")

    # embed latex table inside document
    doc.append(NoEscape(table))

    document_decorator(doc)

    return tp.cast(str, doc.dumps())


def dataframe_to_table(
    data: pd.DataFrame,
    table_format: TableFormat,
    style: tp.Optional["pd.io.formats.style.Styler"] = None,
    wrap_table: bool = False,
    wrap_landscape: bool = False,
    document_decorator: tp.Callable[[Document], None] = lambda x: x,
    **kwargs: tp.Any
) -> str:
    """
    Convert a pandas ``DataFrame`` to a table.

    Args:
        data: the ``DataFrame`` to convert
        table_format: the table format used for conversion
        style: optional styler object;
               needs to be passed when custom styles are used
        wrap_table: whether to wrap the table in a separate
                    document (latex only)
        wrap_landscape: whether to use landscape mode to wrap the
                        table (latex only)
        **kwargs: kwargs that get passed to pandas' conversion functions
                  (``DataFrame.to_latex`` or ``DataFrame.to_html``)

    Returns:
        the table as a string
    """
    table = ""
    if not style:
        style = data.style
    if table_format.is_latex():
        table = style.to_latex(**kwargs)
        if wrap_table:
            table = wrap_table_in_latex_document(
                table, wrap_landscape, document_decorator=document_decorator
            )

    elif table_format.is_html():
        table = style.to_html(**kwargs)
    else:
        table = tabulate(data, data.columns, table_format.value)

    return table<|MERGE_RESOLUTION|>--- conflicted
+++ resolved
@@ -37,20 +37,14 @@
         }
     )
 
-<<<<<<< HEAD
-    doc.packages.append(Package('longtable'))
-    doc.packages.append(Package('booktabs'))
-    doc.packages.append(Package('multirow'))
-    doc.packages.append(Package('multicol'))
-=======
     doc.packages.update([
         Package("booktabs"),
         Package("hyperref"),
         Package("longtable"),
         Package("multirow"),
+        Package('multicol'),
         Package("xcolor", options=["table"]),
     ])
->>>>>>> 46e59a29
 
     doc.change_document_style("empty")
 
