"""Utility module to generate sphinx documentation for varats."""
import typing as tp
from pathlib import Path

import benchbuild as bb
import pandas
import tabulate as tb

from varats.project.project_util import get_loaded_vara_projects
from varats.provider.feature.feature_model_provider import FeatureModelProvider
from varats.tools.research_tools.vara import VaRA


def _strip_python_class_decorations(raw_class_string: str) -> str:
    """
    >>> _strip_python_class_decorations( \
        "<class 'varats.projects.c_projects.file.File'>")
    'varats.projects.c_projects.file.File'

    >>> _strip_python_class_decorations( \
        "<class 'varats.projects.cpp_projects.doxygen.Doxygen'>")
    'varats.projects.cpp_projects.doxygen.Doxygen'
    """
    return raw_class_string[8:-2]


def _insert_class_reference_to_project(
    project_type: tp.Type[bb.Project]
) -> str:
    """
    >>> from varats.projects.test_projects.basic_tests import BasicTests
    >>> _insert_class_reference_to_project(str(BasicTests))
    ':class:`~varats.projects.test_projects.basic_tests.BasicTests`'
    """
    return f":class:`~{_strip_python_class_decorations(str(project_type))}`"


def generate_project_overview_table_file(output_file: Path) -> None:
    """
    Saves the projects overview table to a file.

    Args:
        output_file: to store the table in
    """

    with open(output_file, "w") as inc_file:
        inc_file.write(generate_project_overview_table())


def construct_feature_model_link(project_type: tp.Type[bb.Project]) -> str:
    """
    Construct a link to the feature-model folder of our online feature model
    collection.

    Args:
        project_type: type of the project to link the feature model for
    """
    fm_provider = FeatureModelProvider.get_provider_for_project(project_type)
    feature_model = fm_provider.get_feature_model_path("currently_not_needed")
    fm_doc_link = ""

    if feature_model:
        sanitized_repo = FeatureModelProvider.fm_repository.replace('.git', '')
        fm_sub_path = feature_model.parent.name
        fm_doc_link = f"`Model <{sanitized_repo}/tree/master/{fm_sub_path}>`_"

    return fm_doc_link


def generate_project_overview_table() -> str:
    """
    Generates an overview table that shows all project information for vara
    projects.

    Returns: overview table
    """

    df = pandas.DataFrame(
        columns=["Project", "Group", "Domain", "FeatureModel", "Main Source"]
    )

    for project_type in get_loaded_vara_projects():

        df = df.append(
            pandas.DataFrame({
                "Project":
                    _insert_class_reference_to_project(project_type),
                "Group":
                    project_type.GROUP,
                "Domain":
                    project_type.DOMAIN,
<<<<<<< HEAD
=======
                "FeatureModel":
                    construct_feature_model_link(project_type),
>>>>>>> e9878b3d
                "Main Source":
                    project_type.SOURCE[0].remote
                    if project_type.SOURCE else None
            },
                             index=[0]),
            ignore_index=True
        )

    df.sort_values(by=['Group', 'Domain', 'Project'], inplace=True)

    return str(
        tb.tabulate(df, headers=df.keys(), tablefmt="grid", showindex=False)
    )


def generate_projects_autoclass_files(output_folder: Path) -> None:
    """Generate all project-group autoclass files."""
    for project_group in ('c_projects', 'cpp_projects', 'test_projects'):
        with open(
            output_folder / f"Autoclass_{project_group}.inc", "w"
        ) as inc_file:
            inc_file.write(
                generate_project_groups_autoclass_directives(project_group)
            )


def generate_project_groups_autoclass_directives(project_group: str) -> str:
    """
    Generates a list of autoclass directives for all projects in a project
    group.

    Args:
        project_group: group to generate the autoclass directives for

    Returns: string with all autoclass directives
    """
    autoclass_refs_for_group = ""
    for project_type in get_loaded_vara_projects():
        if project_type.GROUP != project_group:
            continue

        autoclass_refs_for_group += ".. autoclass:: " + \
            f"{_strip_python_class_decorations(str(project_type))}\n"

    return autoclass_refs_for_group


def generate_vara_install_requirements(output_folder: Path) -> None:
    """Generates dependency install commands for vara."""
    with open(output_folder / "vara_install_requirements.inc", "w") as req_file:
        vara_deps = VaRA.get_dependencies()
        for distro in vara_deps.distros:
            distro_name = str(distro)
            if distro_name == "debian":
                distro_name += "/ubuntu"

            req_file.write(
                f"""For {distro_name}:

.. code-block:: console

    sudo {vara_deps.get_install_command(distro)}

"""
            )<|MERGE_RESOLUTION|>--- conflicted
+++ resolved
@@ -89,11 +89,8 @@
                     project_type.GROUP,
                 "Domain":
                     project_type.DOMAIN,
-<<<<<<< HEAD
-=======
                 "FeatureModel":
                     construct_feature_model_link(project_type),
->>>>>>> e9878b3d
                 "Main Source":
                     project_type.SOURCE[0].remote
                     if project_type.SOURCE else None
