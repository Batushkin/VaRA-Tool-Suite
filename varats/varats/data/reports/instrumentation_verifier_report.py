"""Instrumentation verifier report implementation for check if projects get
correctly instrumented."""
import typing as tp
from pathlib import Path
from zipfile import ZipFile


from varats.report.report import BaseReport


<<<<<<< HEAD
class InstrVerifierReport(BaseReport, shorthand="IVR", file_type="txt"):

=======
class InstrVerifierReport(BaseReport, shorthand="IVR", file_type="zip"):
>>>>>>> 329768ff
    """An instrumentation verifier report for testing how well projects were
    instrumented."""

    def __init__(self, report_path: Path) -> None:
        super().__init__(report_path)

        self.__report_data = {}

        with ZipFile(report_path, "r") as archive:

            for file in archive.namelist():
                if not file.endswith(".ivr"):
                    continue

                with archive.open(file, "r") as json_file:
                    content = [
                        line.decode("utf-8").strip()
                        for line in json_file.readlines()
                    ]
                    binary_name = file.split("_")[-1].split(".")[0]

                    regions_entered = [
                        line[16:35]
                        for line in content
                        if line.startswith('Entered')
                    ]
                    regions_left = [
                        line[16:35]
                        for line in content
                        if line.startswith('Left')
                    ]
                    state = [
                        line.split(' ')[1]
                        for line in content
                        if line.startswith('Finalization')
                    ][0]

                    unique_regions_entered = set(regions_entered)
                    unique_regions_left = set(regions_left)
                    regions_encountered = unique_regions_entered.union(
                        unique_regions_left
                    )

                    if state == "Failure":
                        wrong_leaves_begin = content.index(
                            'Wrong Leave-ID(s):'
                        ) + 1
                        unclosed_enter_begin = content.index(
                            'Unclosed Region-ID(s):'
                        ) + 1
                        wrong_leaves = content[wrong_leaves_begin:-1]
                        unclosed_regions = content[
                            unclosed_enter_begin:wrong_leaves_begin - 1]

                        if len(wrong_leaves) == 1 and wrong_leaves[0] == 'None':
                            wrong_leaves = []
                        else:
                            wrong_leaves = [
                                line.strip().split(' ')[0]
                                for line in wrong_leaves
                            ]

                        if len(unclosed_regions
                              ) == 1 and unclosed_regions[0] == 'None':
                            unclosed_regions = []
                        else:
                            unclosed_regions = [
                                line.strip().split(' ')[0]
                                for line in unclosed_regions
                            ]

                    self.__report_data[binary_name] = {
                        'regions_entered':
                            regions_entered,
                        'regions_left':
                            regions_left,
                        'state':
                            state,
                        'unique_regions_entered':
                            unique_regions_entered,
                        'unique_regions_left':
                            unique_regions_left,
                        'regions_encountered':
                            regions_encountered,
                        'wrong_leaves':
                            wrong_leaves if state == "Failure" else [],
                        'unclosed_regions':
                            unclosed_regions if state == "Failure" else []
                    }

    def binaries(self) -> tp.List[str]:
        return list(self.__report_data.keys())

    def num_enters_total(self) -> int:
        return sum(
            len(data['regions_entered'])
            for _, data in self.__report_data.items()
        )

    def num_enters(self, binary: str) -> int:
        return len(self.__report_data[binary]['regions_entered'])

    def num_leaves_total(self) -> int:
        return sum(
            len(data['regions_left']) for _, data in self.__report_data.items()
        )

    def num_leaves(self, binary: str) -> int:
        return len(self.__report_data[binary]['regions_left'])

    def num_unclosed_enters_total(self) -> int:
        return sum(
            len(data['unclosed_regions'])
            for _, data in self.__report_data.items()
        )

    def num_unclosed_enters(self, binary: str) -> int:
        return len(self.__report_data[binary]['unclosed_regions'])

    def num_unentered_leaves_total(self) -> int:
        return sum(
            len(data['wrong_leaves']) for _, data in self.__report_data.items()
        )

    def num_unentered_leaves(self, binary: str) -> int:
        return len(self.__report_data[binary]['wrong_leaves'])

    def states(self) -> tp.Dict[str, str]:
        return {
            binary: data['state']  # type: ignore
            for binary, data in self.__report_data.items()
        }

    def state(self, binary: str) -> str:
        return self.__report_data[binary]['state']  # type: ignore<|MERGE_RESOLUTION|>--- conflicted
+++ resolved
@@ -8,12 +8,7 @@
 from varats.report.report import BaseReport
 
 
-<<<<<<< HEAD
-class InstrVerifierReport(BaseReport, shorthand="IVR", file_type="txt"):
-
-=======
 class InstrVerifierReport(BaseReport, shorthand="IVR", file_type="zip"):
->>>>>>> 329768ff
     """An instrumentation verifier report for testing how well projects were
     instrumented."""
 
