"""This module contains functions that calculate various metrics on data."""
import typing as tp

import numpy as np
import numpy.typing as npt
import pandas as pd


def lorenz_curve(data: pd.Series) -> pd.Series:
    """
    Calculates the values for the lorenz curve of the data.

    For more information see online
    `lorenz curve <https://en.wikipedia.org/wiki/Lorenz_curve>`_.

    Args:
        data: sorted series to calculate the lorenz curve for

    Returns:
        the values of the lorenz curve as a series
    """
    scaled_prefix_sum = data.cumsum() / data.sum()
    return tp.cast(pd.Series, scaled_prefix_sum)


def gini_coefficient(distribution: pd.Series) -> float:
    """
    Calculates the Gini coefficient of the data.

    For more information see online
    `gini coefficient <https://en.wikipedia.org/wiki/Gini_coefficient>`_.

    Args:
        distribution: sorted series to calculate the Gini coefficient for

    Returns:
        the Gini coefficient for the data
    """
    dist_array: npt.NDArray[np.float64] = np.array(distribution)
    return 0.5 * float(
        ((np.abs(np.subtract.outer(dist_array, dist_array)).mean()) /
         np.mean(dist_array))
    )


def normalized_gini_coefficient(distribution: pd.Series) -> float:
    """
    Calculates the normalized Gini coefficient of the given data, , i.e.,

    ``gini(data) * (n / n - 1)`` where ``n`` is the length of the data.

    Args:
        distribution: sorted series to calculate the normalized Gini coefficient
                      for

    Returns:
        the normalized Gini coefficient for the data
    """
    n = float(len(distribution))
    if n <= 1:
        return gini_coefficient(distribution)

    return gini_coefficient(distribution) * (n / (n - 1.0))


def apply_tukeys_fence(
    data: pd.DataFrame, column: str, k: float
) -> pd.DataFrame:
    """
    Removes rows which are outliers in the given column using Tukey's fence.

    Tukey's fence defines all values to be outliers that are outside the range
    `[q1 - k * (q3 - q1), q3 + k * (q3 - q1)]`, i.e., values that are further
    than `k` times the interquartile range away from the first or third
    quartile.

    Common values for ``k``:

    +-----+---------------------------------------------------------------+
    | 2.2 | (“Fine-Tuning Some Resistant Rules for Outlier Labeling”,     |
    |     |   Hoaglin and Iglewicz (1987))                                |
    +-----+---------------------------------------------------------------+
    | 1.5 | (outliers, “Exploratory Data Analysis”, John W. Tukey (1977)) |
    +-----+---------------------------------------------------------------+
    | 3.0 | (far out outliers, “Exploratory Data Analysis”,               |
    |     |  John W. Tukey (1977))                                        |
    +-----+---------------------------------------------------------------+

    Args:
        data: data to remove outliers from
        column: column to use for outlier detection
        k: multiplicative factor on the inter-quartile-range

    Returns:
        the data without outliers

    Test:
    >>> apply_tukeys_fence(pd.DataFrame({'foo': [1,1,2,2,10]})
    ...                    .rename_axis('cols', axis=1), 'foo', 3)
    cols  foo
    0       1
    1       1
    2       2
    3       2
    """
    quartile_1 = data[column].quantile(0.25)
    quartile_3 = data[column].quantile(0.75)
    iqr = quartile_3 - quartile_1
    return tp.cast(
        pd.DataFrame, data.loc[(data[column] >= quartile_1 - k * iqr) &
                               (data[column] <= quartile_3 + k * iqr)]
    )


def min_max_normalize(values: pd.Series) -> pd.Series:
    """
    Min-Max normalize a series.

    Args:
        values: the series to normalize

    Returns:
        the normalized series

    Test:
    >>> min_max_normalize(pd.Series([1,2,3]))
    0    0.0
    1    0.5
    2    1.0
    dtype: float64
    """
    max_value = values.max()
    min_value = values.min()
    return tp.cast(pd.Series, (values - min_value) / (max_value - min_value))


<<<<<<< HEAD
class ConfusionMatrix:
=======
T = tp.TypeVar("T")


class ConfusionMatrix(tp.Generic[T]):
>>>>>>> 4c042bf3
    """
    Helper class to automatically calculate classification results.

                        |  Predicted Positive (PP)  |  Predicted Negative (PN)
    --------------------|---------------------------|--------------------------
    Actual Positive (P) |  True Positive      (TP)  |  False Negative     (FN)
    Actual Negative (N) |  False Positive     (FP)  |  True Negative      (TN)

    Reference: https://en.wikipedia.org/wiki/Precision_and_recall
    """

    def __init__(
<<<<<<< HEAD
        self, actual_positive_values: tp.List[tp.Any],
        actual_negative_values: tp.List[tp.Any],
        predicted_positive_values: tp.List[tp.Any],
        predicted_negative_values: tp.List[tp.Any]
=======
        self, actual_positive_values: tp.List[T],
        actual_negative_values: tp.List[T],
        predicted_positive_values: tp.List[T],
        predicted_negative_values: tp.List[T]
>>>>>>> 4c042bf3
    ) -> None:
        self.__actual_positive_values = actual_positive_values
        self.__actual_negative_values = actual_negative_values
        self.__predicted_positive_values = predicted_positive_values
        self.__predicted_negative_values = predicted_negative_values

    ###################
<<<<<<< HEAD
    # Base values
=======
    # Base metrics
>>>>>>> 4c042bf3

    @property
    def P(self) -> int:  # pylint: disable=C0103
        return len(self.__actual_positive_values)

    @property
    def N(self) -> int:  # pylint: disable=C0103
        return len(self.__actual_negative_values)

    @property
    def PP(self) -> int:  # pylint: disable=C0103
        return len(self.__predicted_positive_values)

    @property
    def PN(self) -> int:  # pylint: disable=C0103
        return len(self.__predicted_negative_values)

    ###################
<<<<<<< HEAD
    # Combined values

    @property
    def TP(self) -> int:  # pylint: disable=C0103
        return len(
            set(self.__actual_positive_values
               ).intersection(self.__predicted_positive_values)
        )

    @property
    def TN(self) -> int:  # pylint: disable=C0103
        return len(
            set(self.__actual_negative_values
               ).intersection(self.__predicted_negative_values)
        )
=======
    # Combined metrics

    @property
    def TP(self) -> int:  # pylint: disable=C0103
        return len(self.getTPs())

    @property
    def TN(self) -> int:  # pylint: disable=C0103
        return len(self.getTNs())
>>>>>>> 4c042bf3

    @property
    def FP(self) -> int:  # pylint: disable=C0103
        return self.PP - self.TP

    @property
    def FN(self) -> int:  # pylint: disable=C0103
        return self.PN - self.TN

    ###################
<<<<<<< HEAD
=======
    # Combined values

    def getTPs(self) -> tp.Set[T]:  # pylint: disable=C0103
        return set(self.__actual_positive_values
                  ).intersection(self.__predicted_positive_values)

    def getTNs(self) -> tp.Set[T]:  # pylint: disable=C0103
        return set(self.__actual_negative_values
                  ).intersection(self.__predicted_negative_values)

    def getFPs(self) -> tp.Set[T]:  # pylint: disable=C0103
        return set(self.__predicted_positive_values
                  ).intersection(self.__actual_negative_values)

    def getFNs(self) -> tp.Set[T]:  # pylint: disable=C0103
        return set(self.__predicted_negative_values
                  ).intersection(self.__actual_positive_values)

    ###################
>>>>>>> 4c042bf3
    # Interpretations

    def precision(self) -> float:
        """Positive predictive value (PPV)"""
        if self.PP == 0:
            return float('nan')

        return self.TP / self.PP

    def recall(self) -> float:
        """True positive rate (TPR)"""
        if self.P == 0:
            return float('nan')

        return self.TP / self.P

    def specificity(self) -> float:
        """True negative rate (TNR)"""
        if self.N == 0:
            return float('nan')

        return self.TN / self.N

    def accuracy(self) -> float:
        """Accuracy (ACC)"""
        if (self.P + self.N) == 0:
            return float('nan')

        return (self.TP + self.TN) / (self.P + self.N)

    def balanced_accuracy(self) -> float:
        """
        Balanced accuracy (BA)/(bACC)

        Balanced accuracy can serve as an overall performance metric for a
        model, whether or not the true labels are imbalanced in the data,
        assuming the cost of FN is the same as FP.
        """
        return (self.recall() + self.specificity()) / 2

    def f1_score(self) -> float:
        """In statistical analysis of binary classification, the F-score or
        F-measure is a measure of a test's accuracy."""
        numerator = 2 * self.TP
        denominator = 2 * self.TP + self.FP + self.FN
        if denominator == 0.0:
            return float('nan')

<<<<<<< HEAD
        return numerator / denominator
=======
        return numerator / denominator

    ###################
    # python underscore methods
    def __repr__(self) -> str:
        return str(self)

    def __str__(self) -> str:
        return f"""ConfM[TP={self.TP}, TN={self.TN}, FP={self.FP}, FN={self.FN}]
  ├─ Precision: {self.precision()}
  ├─ Recall:    {self.recall()}
  ├─ Accuracy:  {self.accuracy()}
  └─ F1_Score:  {self.f1_score()}
"""
>>>>>>> 4c042bf3
<|MERGE_RESOLUTION|>--- conflicted
+++ resolved
@@ -134,14 +134,10 @@
     return tp.cast(pd.Series, (values - min_value) / (max_value - min_value))
 
 
-<<<<<<< HEAD
-class ConfusionMatrix:
-=======
 T = tp.TypeVar("T")
 
 
 class ConfusionMatrix(tp.Generic[T]):
->>>>>>> 4c042bf3
     """
     Helper class to automatically calculate classification results.
 
@@ -154,17 +150,10 @@
     """
 
     def __init__(
-<<<<<<< HEAD
-        self, actual_positive_values: tp.List[tp.Any],
-        actual_negative_values: tp.List[tp.Any],
-        predicted_positive_values: tp.List[tp.Any],
-        predicted_negative_values: tp.List[tp.Any]
-=======
         self, actual_positive_values: tp.List[T],
         actual_negative_values: tp.List[T],
         predicted_positive_values: tp.List[T],
         predicted_negative_values: tp.List[T]
->>>>>>> 4c042bf3
     ) -> None:
         self.__actual_positive_values = actual_positive_values
         self.__actual_negative_values = actual_negative_values
@@ -172,11 +161,7 @@
         self.__predicted_negative_values = predicted_negative_values
 
     ###################
-<<<<<<< HEAD
-    # Base values
-=======
     # Base metrics
->>>>>>> 4c042bf3
 
     @property
     def P(self) -> int:  # pylint: disable=C0103
@@ -195,23 +180,6 @@
         return len(self.__predicted_negative_values)
 
     ###################
-<<<<<<< HEAD
-    # Combined values
-
-    @property
-    def TP(self) -> int:  # pylint: disable=C0103
-        return len(
-            set(self.__actual_positive_values
-               ).intersection(self.__predicted_positive_values)
-        )
-
-    @property
-    def TN(self) -> int:  # pylint: disable=C0103
-        return len(
-            set(self.__actual_negative_values
-               ).intersection(self.__predicted_negative_values)
-        )
-=======
     # Combined metrics
 
     @property
@@ -221,7 +189,6 @@
     @property
     def TN(self) -> int:  # pylint: disable=C0103
         return len(self.getTNs())
->>>>>>> 4c042bf3
 
     @property
     def FP(self) -> int:  # pylint: disable=C0103
@@ -232,8 +199,6 @@
         return self.PN - self.TN
 
     ###################
-<<<<<<< HEAD
-=======
     # Combined values
 
     def getTPs(self) -> tp.Set[T]:  # pylint: disable=C0103
@@ -253,7 +218,6 @@
                   ).intersection(self.__actual_positive_values)
 
     ###################
->>>>>>> 4c042bf3
     # Interpretations
 
     def precision(self) -> float:
@@ -302,9 +266,6 @@
         if denominator == 0.0:
             return float('nan')
 
-<<<<<<< HEAD
-        return numerator / denominator
-=======
         return numerator / denominator
 
     ###################
@@ -318,5 +279,4 @@
   ├─ Recall:    {self.recall()}
   ├─ Accuracy:  {self.accuracy()}
   └─ F1_Score:  {self.f1_score()}
-"""
->>>>>>> 4c042bf3
+"""