--- conflicted
+++ resolved
@@ -183,21 +183,12 @@
             commits = num_project_commits(project_name, last_commit)
             authors = num_project_authors(project_name, last_commit)
             project_info = f"{project_name.upper()} : " \
-<<<<<<< HEAD
-                           f"\nDomain: {project.DOMAIN}" \
-                           f"\nSource: " \
-                           f"{bb.source.primary(*project.SOURCE).remote}" \
-                           f"\n Commits: {commits}" \
-                           f"\n Auhtors: {authors}" \
-                           f"\nSize: {project_loc} loc"
-=======
                            f"\n  Domain: \t{project.DOMAIN}" \
                            f"\n  Source: \t" \
                            f"{bb.source.primary(*project.SOURCE).remote}" \
                            f"\n  Commits: \t{commits}" \
                            f"\n  Authors: \t{authors}" \
                            f"\n  Size: \t{project_loc} loc"
->>>>>>> 401cba3f
             self.project_details.setText(project_info)
             self.project_details.update()
         if self.strategie_forms.currentIndex(
