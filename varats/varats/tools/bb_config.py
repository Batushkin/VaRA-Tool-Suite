"""
This module handles the configuration of Benchbuild.

It can automatically create different preconfigured configs for BB.
"""
import os.path
from copy import deepcopy

from benchbuild.utils import settings as s

from varats.tools.tool_util import (
    get_supported_research_tool_names,
    get_research_tool_type,
)
from varats.utils.settings import add_vara_experiment_options


def create_new_bb_config(
    varats_cfg: s.Configuration,
    include_test_projects: bool = False
) -> s.Configuration:
    """
    Create a new default bb config.

    For internal use only! If you want to access the current bb config, use
    :func:`bb_cfg()` instead.

    Args:
        varats_cfg: the varats config this bb config is based on
        include_test_projects: changes whether test projects are included

    Returns:
        a new default bb config object
    """
    from benchbuild.settings import CFG as BB_CFG  # pylint: disable=C0415
    new_bb_cfg = deepcopy(BB_CFG)

    # Projects for VaRA
    projects_conf = new_bb_cfg["plugins"]["projects"]
    # If we want later to use default BB projects
    # projects_conf.value[:] = [ x for x in projects_conf.value
    #                           if not x.endswith('gzip')]
    projects_conf.value[:] = []
    projects_conf.value[:] += [
        # yapf: disable
        'varats.projects.c_projects.bison',
        'varats.projects.c_projects.bitlbee',
        'varats.projects.c_projects.busybox',
        'varats.projects.c_projects.brotli',
        'varats.projects.c_projects.bzip2',
        'varats.projects.c_projects.coreutils',
        'varats.projects.c_projects.curl',
        'varats.projects.c_projects.file',
        'varats.projects.c_projects.gawk',
        'varats.projects.c_projects.git',
        'varats.projects.c_projects.glib',
        'varats.projects.c_projects.glibc',
        'varats.projects.c_projects.gravity',
        'varats.projects.c_projects.grep',
        'varats.projects.c_projects.gzip',
        'varats.projects.c_projects.htop',
        'varats.projects.c_projects.hypre',
        'varats.projects.c_projects.irssi',
        'varats.projects.c_projects.libjpeg_turbo',
        'varats.projects.c_projects.libpng',
        'varats.projects.c_projects.libsigrok',
        'varats.projects.c_projects.libssh',
        'varats.projects.c_projects.libtiff',
        'varats.projects.c_projects.libvpx',
        'varats.projects.c_projects.libxml2',
        'varats.projects.c_projects.lrzip',
        'varats.projects.c_projects.lz4',
        'varats.projects.c_projects.openssl',
        'varats.projects.c_projects.openvpn',
        'varats.projects.c_projects.opus',
        'varats.projects.c_projects.picosat',
        'varats.projects.c_projects.qemu',
        'varats.projects.c_projects.redis',
        'varats.projects.c_projects.tmux',
        'varats.projects.c_projects.vim',
        'varats.projects.c_projects.x264',
        'varats.projects.c_projects.xz',
        'varats.projects.cpp_projects.clasp',
        'varats.projects.cpp_projects.fast_downward',
        'varats.projects.cpp_projects.libzmq',
        'varats.projects.cpp_projects.mongodb',
        'varats.projects.cpp_projects.poppler',
        'varats.projects.cpp_projects.z3',
        'varats.projects.cpp_projects.ect',
        'varats.projects.cpp_projects.lepton'
    ]
    projects_conf.value[:] += [
        'varats.projects.cpp_projects.doxygen', 'varats.projects.cpp_projects'
        '.two_libs_one_project_interaction_discrete_libs_single_project'
    ]
    if include_test_projects:
        projects_conf.value[:] += [
            'varats.projects.test_projects.basic_tests',
            'varats.projects.test_projects.bug_provider_test_repos',
            'varats.projects.test_projects.example_test_repo',
            'varats.projects.test_projects.feature_test_repo',
            'varats.projects.test_projects.linker_check',
            'varats.projects.test_projects.taint_tests',
            'varats.projects.test_projects.multi_author_coordination',
            'varats.projects.test_projects.test_suite',
            'varats.projects.perf_tests.feature_perf_cs_collection'
        ]

    # Experiments for VaRA
    projects_conf = new_bb_cfg["plugins"]["experiments"]
    projects_conf.value[:] = []
    projects_conf.value[:] += [
        'varats.experiments.base.just_compile',
        'varats.experiments.base.time_workload',
        'varats.experiments.base.time_workloads',
        'varats.experiments.phasar.global_analysis_compare',
        'varats.experiments.phasar.ide_linear_constant_experiment',
        'varats.experiments.szz.pydriller_szz_experiment',
        'varats.experiments.szz.szz_unleashed_experiment',
        'varats.experiments.vara.blame_report_experiment',
        'varats.experiments.vara.blame_verifier_experiment',
        'varats.experiments.vara.commit_report_experiment',
        'varats.experiments.vara.feature_perf_runner',
        'varats.experiments.vara.instrumentation_point_printer',
        'varats.experiments.vara.instrumentation_stats',
        'varats.experiments.vara.instrumentation_verifier',
        'varats.experiments.vara.marker_tester',
        'varats.experiments.vara.phasar_fta',
<<<<<<< HEAD
        'varats.experiments.vara.xz_blackbox_experiment',
        'varats.experiments.vara.xz_whitebox_experiment',
        'varats.experiments.phasar.ide_linear_constant_experiment',
        'varats.experiments.phasar.global_analysis_compare',
        'varats.experiments.szz.szz_unleashed_experiment',
        'varats.experiments.szz.pydriller_szz_experiment',

=======
        'varats.experiments.vara.feature_region_verifier_experiment',
>>>>>>> 329768ff
    ]
    # yapf: enable

    # Enable version exploration by default
    new_bb_cfg["versions"]["full"] = True

    # Slurm Cluster Configuration
    new_bb_cfg["slurm"]["account"] = "anywhere"
    new_bb_cfg["slurm"]["partition"] = "anywhere"

    # Container pre Configuration
    new_bb_cfg["container"]["mounts"] = [
        [varats_cfg["result_dir"].value, "/varats_root/results"],
        [f"{varats_cfg['benchbuild_root']}/BC_files", "/varats_root/BC_files"],
        [
            varats_cfg["paper_config"]["folder"].value,
            "/varats_root/paper_configs"
        ],
    ]

    new_bb_cfg["env"] = {
        "PATH": [
            str(tool_type.install_location() / "bin") for tool_type in [
                get_research_tool_type(tool_name)
                for tool_name in get_supported_research_tool_names()
            ] if tool_type.has_install_location()
        ]
    }

    # Add VaRA experiment config variables
    add_vara_experiment_options(new_bb_cfg, varats_cfg)

    # Set paths to defaults
    bb_root = str(varats_cfg["benchbuild_root"])
    new_bb_cfg["build_dir"] = s.ConfigPath(os.path.join(bb_root, "results"))
    new_bb_cfg["tmp_dir"] = s.ConfigPath(os.path.join(bb_root, "tmp"))
    new_bb_cfg["slurm"]["node_dir"] = s.ConfigPath(
        os.path.join(bb_root, "results")
    )
    new_bb_cfg["slurm"]["logs"] = s.ConfigPath(
        os.path.join(bb_root, "slurm_logs")
    )
    new_bb_cfg["container"]["root"] = s.ConfigPath(
        os.path.join(bb_root, "containers", "lib")
    )
    new_bb_cfg["container"]["runroot"] = s.ConfigPath(
        os.path.join(bb_root, "containers", "run")
    )
    new_bb_cfg["container"]["export"] = s.ConfigPath(
        os.path.join(bb_root, "containers", "export")
    )
    new_bb_cfg["container"]["import"] = s.ConfigPath(
        os.path.join(bb_root, "containers", "export")
    )
    new_bb_cfg["container"]["source"] = None

    # will be set correctly when saved
    new_bb_cfg["config_file"] = None

    return new_bb_cfg<|MERGE_RESOLUTION|>--- conflicted
+++ resolved
@@ -126,17 +126,9 @@
         'varats.experiments.vara.instrumentation_verifier',
         'varats.experiments.vara.marker_tester',
         'varats.experiments.vara.phasar_fta',
-<<<<<<< HEAD
         'varats.experiments.vara.xz_blackbox_experiment',
         'varats.experiments.vara.xz_whitebox_experiment',
-        'varats.experiments.phasar.ide_linear_constant_experiment',
-        'varats.experiments.phasar.global_analysis_compare',
-        'varats.experiments.szz.szz_unleashed_experiment',
-        'varats.experiments.szz.pydriller_szz_experiment',
-
-=======
         'varats.experiments.vara.feature_region_verifier_experiment',
->>>>>>> 329768ff
     ]
     # yapf: enable
 
