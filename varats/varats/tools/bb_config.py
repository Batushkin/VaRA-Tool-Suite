"""
This module handles the configuration of Benchbuild.

It can automatically create different preconfigured configs for BB.
"""
import os.path
from copy import deepcopy

from benchbuild.utils import settings as s

from varats.tools.tool_util import (
    get_supported_research_tool_names,
    get_research_tool_type,
)
from varats.utils.settings import add_vara_experiment_options


def create_new_bb_config(
    varats_cfg: s.Configuration,
    include_test_projects: bool = False
) -> s.Configuration:
    """
    Create a new default bb config.

    For internal use only! If you want to access the current bb config, use
    :func:`bb_cfg()` instead.

    Args:
        varats_cfg: the varats config this bb config is based on
        include_test_projects: changes whether test projects are included

    Returns:
        a new default bb config object
    """
    from benchbuild.settings import CFG as BB_CFG  # pylint: disable=C0415
    new_bb_cfg = deepcopy(BB_CFG)

    # Projects for VaRA
    projects_conf = new_bb_cfg["plugins"]["projects"]
    # If we want later to use default BB projects
    # projects_conf.value[:] = [ x for x in projects_conf.value
    #                           if not x.endswith('gzip')]
    projects_conf.value[:] = []
    projects_conf.value[:] += [
        # yapf: disable
        'varats.projects.c_projects.bison',
        'varats.projects.c_projects.bitlbee',
        'varats.projects.c_projects.busybox',
        'varats.projects.c_projects.brotli',
        'varats.projects.c_projects.bzip2',
        'varats.projects.c_projects.coreutils',
        'varats.projects.c_projects.curl',
        'varats.projects.c_projects.file',
        'varats.projects.c_projects.gawk',
        'varats.projects.c_projects.git',
        'varats.projects.c_projects.glib',
        'varats.projects.c_projects.glibc',
        'varats.projects.c_projects.gravity',
        'varats.projects.c_projects.grep',
        'varats.projects.c_projects.gzip',
        'varats.projects.c_projects.htop',
        'varats.projects.c_projects.hypre',
        'varats.projects.c_projects.irssi',
        'varats.projects.c_projects.libjpeg_turbo',
        'varats.projects.c_projects.libpng',
        'varats.projects.c_projects.libsigrok',
        'varats.projects.c_projects.libssh',
        'varats.projects.c_projects.libtiff',
        'varats.projects.c_projects.libvpx',
        'varats.projects.c_projects.libxml2',
        'varats.projects.c_projects.lrzip',
        'varats.projects.c_projects.lz4',
        'varats.projects.c_projects.openssl',
        'varats.projects.c_projects.openvpn',
        'varats.projects.c_projects.opus',
        'varats.projects.c_projects.picosat',
        'varats.projects.c_projects.qemu',
        'varats.projects.c_projects.redis',
        'varats.projects.c_projects.tmux',
        'varats.projects.c_projects.vim',
        'varats.projects.c_projects.x264',
        'varats.projects.c_projects.xz',
        'varats.projects.cpp_projects.clasp',
        'varats.projects.cpp_projects.fast_downward',
        'varats.projects.cpp_projects.libzmq',
        'varats.projects.cpp_projects.mongodb',
        'varats.projects.cpp_projects.poppler',
        'varats.projects.cpp_projects.z3',
        'varats.projects.cpp_projects.ect',
        'varats.projects.cpp_projects.lepton'
    ]
    projects_conf.value[:] += [
        'varats.projects.cpp_projects.doxygen', 'varats.projects.cpp_projects'
        '.two_libs_one_project_interaction_discrete_libs_single_project'
    ]
    if include_test_projects:
        projects_conf.value[:] += [
            'varats.projects.test_projects.basic_tests',
            'varats.projects.test_projects.bug_provider_test_repos',
            'varats.projects.test_projects.example_test_repo',
            'varats.projects.test_projects.feature_test_repo',
            'varats.projects.test_projects.linker_check',
            'varats.projects.test_projects.taint_tests',
            'varats.projects.test_projects.multi_author_coordination',
            'varats.projects.test_projects.test_suite',
            'varats.projects.perf_tests.feature_perf_cs_collection',
<<<<<<< HEAD
            'varats.projects.test_projects.library_analysis.examples',
            'varats.projects.test_projects.library_analysis.graph_lib',
            'varats.projects.test_projects.library_analysis.lib_upgrade_bug'
=======
            'varats.projects.perf_tests.feature_perf_regression',
>>>>>>> d905f3f5
        ]

    # Experiments for VaRA
    projects_conf = new_bb_cfg["plugins"]["experiments"]
    projects_conf.value[:] = []
    projects_conf.value[:] += [
        'varats.experiments.base.just_compile',
        'varats.experiments.base.time_workloads',
        'varats.experiments.phasar.global_analysis_compare',
        'varats.experiments.phasar.ide_linear_constant_experiment',
        'varats.experiments.szz.pydriller_szz_experiment',
        'varats.experiments.szz.szz_unleashed_experiment',
        'varats.experiments.vara.blame_report_experiment',
        'varats.experiments.vara.blame_verifier_experiment',
        'varats.experiments.vara.commit_report_experiment',
        'varats.experiments.vara.feature_perf_runner',
        'varats.experiments.vara.feature_perf_sampling',
        'varats.experiments.vara.feature_perf_tracing',
        'varats.experiments.vara.feature_tracing_stats',
        'varats.experiments.vara.feature_instrumentation_points',
        'varats.experiments.vara.instrumentation_verifier',
        'varats.experiments.vara.marker_tester',
        'varats.experiments.vara.phasar_fta',
        'varats.experiments.vara.feature_region_verifier_experiment',
    ]
    # yapf: enable

    # Enable version exploration by default
    new_bb_cfg["versions"]["full"] = True

    # Slurm Cluster Configuration
    new_bb_cfg["slurm"]["account"] = "anywhere"
    new_bb_cfg["slurm"]["partition"] = "anywhere"

    # Container pre Configuration
    new_bb_cfg["container"]["mounts"] = [
        [varats_cfg["result_dir"].value, "/varats_root/results"],
        [f"{varats_cfg['benchbuild_root']}/BC_files", "/varats_root/BC_files"],
        [
            varats_cfg["paper_config"]["folder"].value,
            "/varats_root/paper_configs"
        ],
    ]

    new_bb_cfg["env"] = {
        "PATH": [
            str(tool_type.install_location() / "bin") for tool_type in [
                get_research_tool_type(tool_name)
                for tool_name in get_supported_research_tool_names()
            ] if tool_type.has_install_location()
        ]
    }

    # Add VaRA experiment config variables
    add_vara_experiment_options(new_bb_cfg, varats_cfg)

    # Set paths to defaults
    bb_root = str(varats_cfg["benchbuild_root"])
    new_bb_cfg["build_dir"] = s.ConfigPath(os.path.join(bb_root, "results"))
    new_bb_cfg["tmp_dir"] = s.ConfigPath(os.path.join(bb_root, "tmp"))
    new_bb_cfg["slurm"]["node_dir"] = s.ConfigPath(
        os.path.join(bb_root, "results")
    )
    new_bb_cfg["slurm"]["logs"] = s.ConfigPath(
        os.path.join(bb_root, "slurm_logs")
    )
    new_bb_cfg["container"]["root"] = s.ConfigPath(
        os.path.join(bb_root, "containers", "lib")
    )
    new_bb_cfg["container"]["runroot"] = s.ConfigPath(
        os.path.join(bb_root, "containers", "run")
    )
    new_bb_cfg["container"]["export"] = s.ConfigPath(
        os.path.join(bb_root, "containers", "export")
    )
    new_bb_cfg["container"]["import"] = s.ConfigPath(
        os.path.join(bb_root, "containers", "export")
    )
    new_bb_cfg["container"]["source"] = None

    # will be set correctly when saved
    new_bb_cfg["config_file"] = None

    return new_bb_cfg<|MERGE_RESOLUTION|>--- conflicted
+++ resolved
@@ -103,14 +103,11 @@
             'varats.projects.test_projects.taint_tests',
             'varats.projects.test_projects.multi_author_coordination',
             'varats.projects.test_projects.test_suite',
-            'varats.projects.perf_tests.feature_perf_cs_collection',
-<<<<<<< HEAD
             'varats.projects.test_projects.library_analysis.examples',
             'varats.projects.test_projects.library_analysis.graph_lib',
-            'varats.projects.test_projects.library_analysis.lib_upgrade_bug'
-=======
-            'varats.projects.perf_tests.feature_perf_regression',
->>>>>>> d905f3f5
+            'varats.projects.test_projects.library_analysis.lib_upgrade_bug',
+            'varats.projects.perf_tests.feature_perf_cs_collection',
+            'varats.projects.perf_tests.feature_perf_regression'
         ]
 
     # Experiments for VaRA
