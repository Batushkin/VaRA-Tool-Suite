--- conflicted
+++ resolved
@@ -74,13 +74,9 @@
         'varats.projects.cpp_projects.poppler',
         'varats.projects.cpp_projects.z3',
         'varats.projects.cpp_projects.ect',
-<<<<<<< HEAD
-        'varats.projects.cpp_projects.lepton'
-        'varats.projects.cpp_projects.hyteg'
-=======
         'varats.projects.cpp_projects.lepton',
+        'varats.projects.cpp_projects.hyteg',
         'varats.projects.cpp_projects.dune'
->>>>>>> db39da69
     ]
     projects_conf.value[:] += [
         'varats.projects.cpp_projects.doxygen', 'varats.projects.cpp_projects'
