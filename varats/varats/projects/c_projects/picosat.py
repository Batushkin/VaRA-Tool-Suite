"""Project file for PicoSAT."""
import re
import typing as tp

import benchbuild as bb
from benchbuild.command import WorkloadSet, Command, SourceRoot
from benchbuild.source import HTTP
from benchbuild.source.http import HTTPUntar
from benchbuild.utils.cmd import make
from benchbuild.utils.settings import get_number_of_jobs
from plumbum import local

from varats.experiment.workload_util import RSBinary, WorkloadCategory
from varats.paper.paper_config import PaperConfigSpecificGit
from varats.project.project_domain import ProjectDomains
from varats.project.project_util import (
    BinaryType,
    get_tagged_commits,
    ProjectBinaryWrapper,
    get_local_project_git_path,
    verify_binaries,
)
from varats.project.sources import FeatureSource
from varats.project.varats_project import VProject
from varats.provider.release.release_provider import (
    ReleaseProviderHook,
    ReleaseType,
)
from varats.utils.git_util import (
    RevisionBinaryMap,
    ShortCommitHash,
    FullCommitHash,
    get_all_revisions_between,
)
from varats.utils.settings import bb_cfg


class PicoSAT(VProject, ReleaseProviderHook):
    """picoSAT is a SAT solver."""

    NAME = 'picosat'
    GROUP = 'c_projects'
    DOMAIN = ProjectDomains.SOLVER

    SOURCE = [
        PaperConfigSpecificGit(
            project_name="picosat",
            remote="https://github.com/se-sic/picoSAT-mirror",
            local="picosat",
            refspec="origin/HEAD",
            limit=None,
            shallow=False
        ),
        FeatureSource(),
        HTTP(
            local="example.cnf",
            remote={
                "1.0":
                    "https://github.com/se-sic/picoSAT-mirror/releases/"
                    "download/picoSAT-965/example.cnf"
            }
        ),
        HTTPUntar(
            local="abw-N-bcsstk07.mtx-w44.cnf",
            remote={
                "1.0":
                    "https://github.com/se-sic/picoSAT-mirror/releases/"
                    "download/picoSAT-965/abw-N-bcsstk07.mtx-w44.cnf.tar.gz"
            }
        ),
        HTTPUntar(
            local="traffic_kkb_unknown.cnf",
            remote={
                "1.0":
                    "https://github.com/se-sic/picoSAT-mirror/releases/"
                    "download/picoSAT-965/traffic_kkb_unknown.cnf.tar.gz"
            }
        ),
        HTTPUntar(
            local="UNSAT_H_instances_childsnack_p11.hddl_1.cnf",
            remote={
                "1.0":
                    "https://github.com/se-sic/picoSAT-mirror/releases/"
<<<<<<< HEAD
                    "download/picoSAT-965/UNSAT_H_instances_childsnack_p11.hddl_1.cnf.tar.gz"
=======
                    "download/picoSAT-965/"
                    "UNSAT_H_instances_childsnack_p11.hddl_1.cnf.tar.gz"
>>>>>>> d8d84bb0
            }
        ),
        HTTPUntar(
            local="UNSAT_H_instances_childsnack_p12.hddl_1.cnf",
            remote={
                "1.0":
                    "https://github.com/se-sic/picoSAT-mirror/releases/"
<<<<<<< HEAD
                    "download/picoSAT-965/UNSAT_H_instances_childsnack_p12.hddl_1.cnf.tar.gz"
=======
                    "download/picoSAT-965/"
                    "UNSAT_H_instances_childsnack_p12.hddl_1.cnf.tar.gz"
>>>>>>> d8d84bb0
            }
        ),
    ]

    # TODO: Not sure about the categories here
    WORKLOADS = {
        WorkloadSet(WorkloadCategory.EXAMPLE): [
            Command(
                SourceRoot("picosat") / RSBinary("picosat"),
                "example.cnf",
                label="example.cnf",
            )
        ],
        WorkloadSet(WorkloadCategory.SMALL): [
            Command(
                SourceRoot("picosat") / RSBinary("picosat"),
                "aim-100-1_6-no-1.cnf",
                label="aim-100-1-6-no-1.cnf",
            )
        ],
        WorkloadSet(WorkloadCategory.MEDIUM): [
            Command(
                SourceRoot("picosat") / RSBinary("picosat"),
                "traffic_kkb_unknown.cnf/traffic_kkb_unknown.cnf",
                label="traffic-kkb-unknow.cnf",
            ),
            Command(
                SourceRoot("picosat") / RSBinary("picosat"),
                "abw-N-bcsstk07.mtx-w44.cnf/abw-N-bcsstk07.mtx-w44.cnf",
                label="abw-N-bcsstk07.mtx-w44.cnf",
            ),
        ],
        WorkloadSet(WorkloadCategory.LARGE): [
            Command(
                SourceRoot("picosat") / RSBinary("picosat"),
<<<<<<< HEAD
                "UNSAT_H_instances_childsnack_p11.hddl_1.cnf/UNSAT_H_instances_childsnack_p11.hddl_1.cnf",
=======
                "UNSAT_H_instances_childsnack_p11.hddl_1.cnf/"
                "UNSAT_H_instances_childsnack_p11.hddl_1.cnf",
>>>>>>> d8d84bb0
                label="UNSAT-H-instances-childsnack-p11.hddl-1.cnf",
            ),
            Command(
                SourceRoot("picosat") / RSBinary("picosat"),
<<<<<<< HEAD
                "UNSAT_H_instances_childsnack_p12.hddl_1.cnf/UNSAT_H_instances_childsnack_p12.hddl_1.cnf",
=======
                "UNSAT_H_instances_childsnack_p12.hddl_1.cnf/"
                "UNSAT_H_instances_childsnack_p12.hddl_1.cnf",
>>>>>>> d8d84bb0
                label="UNSAT-H-instances-childsnack-p12.hddl-1.cnf",
            )
        ],
    }

    @staticmethod
    def binaries_for_revision(
        revision: ShortCommitHash
    ) -> tp.List[ProjectBinaryWrapper]:
        binary_map = RevisionBinaryMap(get_local_project_git_path(PicoSAT.NAME))
        binary_map.specify_binary(
            'picosat', BinaryType.EXECUTABLE, valid_exit_codes=[0, 10, 20]
        )

        return binary_map[revision]

    def run_tests(self) -> None:
        pass

    def compile(self) -> None:
        """Compile the project."""
        picosat_source = local.path(self.source_of(self.primary_source))

        c_compiler = bb.compiler.cc(self)
        cxx_compiler = bb.compiler.cxx(self)

        with local.cwd(picosat_source):
            revisions_with_new_config_name = get_all_revisions_between(
                "33c685e82213228726364980814f0183e435de78", "", ShortCommitHash
            )
        picosat_version = ShortCommitHash(self.version_of_primary)
        if picosat_version in revisions_with_new_config_name:
            config_script_name = "./configure.sh"
        else:
            config_script_name = "./configure"

        with local.cwd(picosat_source):
            with local.env(CC=str(c_compiler), CXX=str(cxx_compiler)):
                bb.watch(local[config_script_name])(["--trace", "--stats"])
                bb.watch(make)("-j", get_number_of_jobs(bb_cfg()))

        with local.cwd(picosat_source):
            verify_binaries(self)

    @classmethod
    def get_release_revisions(
        cls, release_type: ReleaseType
    ) -> tp.List[tp.Tuple[FullCommitHash, str]]:
        release_regex = "^picoSAT-[0-9]+$"

        tagged_commits = get_tagged_commits(cls.NAME)

        return [(FullCommitHash(h), tag)
                for h, tag in tagged_commits
                if re.match(release_regex, tag)]<|MERGE_RESOLUTION|>--- conflicted
+++ resolved
@@ -81,12 +81,7 @@
             remote={
                 "1.0":
                     "https://github.com/se-sic/picoSAT-mirror/releases/"
-<<<<<<< HEAD
                     "download/picoSAT-965/UNSAT_H_instances_childsnack_p11.hddl_1.cnf.tar.gz"
-=======
-                    "download/picoSAT-965/"
-                    "UNSAT_H_instances_childsnack_p11.hddl_1.cnf.tar.gz"
->>>>>>> d8d84bb0
             }
         ),
         HTTPUntar(
@@ -94,12 +89,8 @@
             remote={
                 "1.0":
                     "https://github.com/se-sic/picoSAT-mirror/releases/"
-<<<<<<< HEAD
-                    "download/picoSAT-965/UNSAT_H_instances_childsnack_p12.hddl_1.cnf.tar.gz"
-=======
                     "download/picoSAT-965/"
                     "UNSAT_H_instances_childsnack_p12.hddl_1.cnf.tar.gz"
->>>>>>> d8d84bb0
             }
         ),
     ]
@@ -135,22 +126,14 @@
         WorkloadSet(WorkloadCategory.LARGE): [
             Command(
                 SourceRoot("picosat") / RSBinary("picosat"),
-<<<<<<< HEAD
-                "UNSAT_H_instances_childsnack_p11.hddl_1.cnf/UNSAT_H_instances_childsnack_p11.hddl_1.cnf",
-=======
                 "UNSAT_H_instances_childsnack_p11.hddl_1.cnf/"
                 "UNSAT_H_instances_childsnack_p11.hddl_1.cnf",
->>>>>>> d8d84bb0
                 label="UNSAT-H-instances-childsnack-p11.hddl-1.cnf",
             ),
             Command(
                 SourceRoot("picosat") / RSBinary("picosat"),
-<<<<<<< HEAD
-                "UNSAT_H_instances_childsnack_p12.hddl_1.cnf/UNSAT_H_instances_childsnack_p12.hddl_1.cnf",
-=======
                 "UNSAT_H_instances_childsnack_p12.hddl_1.cnf/"
                 "UNSAT_H_instances_childsnack_p12.hddl_1.cnf",
->>>>>>> d8d84bb0
                 label="UNSAT-H-instances-childsnack-p12.hddl-1.cnf",
             )
         ],
