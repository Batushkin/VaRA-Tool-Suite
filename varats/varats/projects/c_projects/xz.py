--- conflicted
+++ resolved
@@ -18,11 +18,8 @@
 from varats.paper.paper_config import PaperConfigSpecificGit
 from varats.project.project_domain import ProjectDomains
 from varats.project.project_util import (
-<<<<<<< HEAD
     BinaryType,
     VCommand,
-=======
->>>>>>> db6a69b5
     ProjectBinaryWrapper,
     get_local_project_git_path,
     verify_binaries,
