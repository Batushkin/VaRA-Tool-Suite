--- conflicted
+++ resolved
@@ -10,10 +10,7 @@
 from benchbuild.utils.settings import get_number_of_jobs
 from plumbum import local
 
-<<<<<<< HEAD
 from varats.containers.containers import get_base_image, ImageBase
-=======
->>>>>>> c51899bf
 from varats.experiment.workload_util import (
     RSBinary,
     WorkloadCategory,
@@ -755,11 +752,7 @@
         WorkloadSet(WorkloadCategory.SMALL): [
             VCommand(
                 SourceRoot("SynthIPRuntime") / RSBinary("Runtime"),
-<<<<<<< HEAD
-                ConfigParams(),
-=======
                 ConfigParams("-c"),
->>>>>>> c51899bf
                 "<",
                 "geo-maps/countries-land-1km.geo.json",
                 ">",
@@ -772,11 +765,7 @@
         WorkloadSet(WorkloadCategory.MEDIUM): [
             VCommand(
                 SourceRoot("SynthIPRuntime") / RSBinary("Runtime"),
-<<<<<<< HEAD
-                ConfigParams(),
-=======
                 ConfigParams("-c"),
->>>>>>> c51899bf
                 "<",
                 "geo-maps/countries-land-1m.geo.json",
                 ">",
