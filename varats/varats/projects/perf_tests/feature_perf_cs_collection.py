"""Project file for the feature performance case study collection."""
import typing as tp
from pathlib import Path

import benchbuild as bb
from benchbuild.command import Command, SourceRoot, WorkloadSet
from benchbuild.utils.cmd import make, cmake, mkdir
from benchbuild.utils.revision_ranges import RevisionRange
from benchbuild.utils.settings import get_number_of_jobs
from plumbum import local

from varats.experiment.workload_util import RSBinary, WorkloadCategory
from varats.paper.paper_config import project_filter_generator
from varats.project.project_domain import ProjectDomains
from varats.project.project_util import (
    ProjectBinaryWrapper,
    BinaryType,
    get_local_project_git_path,
    verify_binaries,
)
from varats.project.sources import FeatureSource
from varats.project.varats_project import VProject
from varats.utils.git_commands import init_all_submodules, update_all_submodules
from varats.utils.git_util import RevisionBinaryMap, ShortCommitHash
from varats.utils.settings import bb_cfg


def _do_feature_perf_cs_collection_compile(
    project: VProject, cmake_flag: str
) -> None:
    """Common compile function for FeaturePerfCSCollection projects."""
    feature_perf_source = local.path(project.source_of(project.primary_source))

    cc_compiler = bb.compiler.cc(project)
    cxx_compiler = bb.compiler.cxx(project)

    mkdir("-p", feature_perf_source / "build")

    init_all_submodules(Path(feature_perf_source))
    update_all_submodules(Path(feature_perf_source))

    with local.cwd(feature_perf_source / "build"):
        with local.env(CC=str(cc_compiler), CXX=str(cxx_compiler)):
            bb.watch(cmake)("..", "-G", "Unix Makefiles", f"-D{cmake_flag}=ON")

        bb.watch(make)("-j", get_number_of_jobs(bb_cfg()))

    with local.cwd(feature_perf_source):
        verify_binaries(project)


def _do_feature_perf_cs_collection_recompile(project: VProject) -> None:
    feature_perf_source = local.path(project.source_of(project.primary_source))

    with local.cwd(feature_perf_source / "build"):
        bb.watch(make)("-j", get_number_of_jobs(bb_cfg()))


class FeaturePerfCSCollection(VProject):
    """Test project for feature performance case studies."""

    NAME = 'FeaturePerfCSCollection'
    GROUP = 'perf_tests'
    DOMAIN = ProjectDomains.TEST

    SOURCE = [
        bb.source.Git(
            remote="https://github.com/se-sic/FeaturePerfCSCollection.git",
            local="FeaturePerfCSCollection",
            refspec="origin/HEAD",
            limit=None,
            shallow=False,
            version_filter=project_filter_generator("FeaturePerfCSCollection")
        ),
        FeatureSource()
    ]

    WORKLOADS = {
        WorkloadSet(WorkloadCategory.EXAMPLE): [
            Command(
                SourceRoot("FeaturePerfCSCollection") /
                RSBinary("SingleLocalSimple"),
                label="SLS-no-input"
            ),
            Command(
                SourceRoot("FeaturePerfCSCollection") /
                RSBinary("MultiSharedMultipleRegions"),
                label="MSMR-no-input"
            ),
            Command(
                SourceRoot("FeaturePerfCSCollection") /
                RSBinary("SimpleFeatureInteraction"),
                "--enc",
                "--compress",
                label="SFI-enc-compress"
            )
        ],
        WorkloadSet(WorkloadCategory.MEDIUM): [
            Command(
                SourceRoot("FeaturePerfCSCollection") /
                RSBinary("SimpleBusyLoop"),
                "--iterations",
                str(10**7),
                "--count_to",
                str(5 * 10**3),
                label="SBL-iterations-10M-count-to-5K"
            )
        ]
    }

    @staticmethod
    def binaries_for_revision(
        revision: ShortCommitHash  # pylint: disable=W0613
    ) -> tp.List[ProjectBinaryWrapper]:
        binary_map = RevisionBinaryMap(
            get_local_project_git_path(FeaturePerfCSCollection.NAME)
        )

        binary_map.specify_binary(
            "build/bin/SingleLocalSimple", BinaryType.EXECUTABLE
        )
        binary_map.specify_binary(
            "build/bin/SingleLocalMultipleRegions",
            BinaryType.EXECUTABLE,
            only_valid_in=RevisionRange("162db88346", "master")
        )
        binary_map.specify_binary(
            "build/bin/SimpleBusyLoop",
            BinaryType.EXECUTABLE,
            only_valid_in=RevisionRange(
                "c77bca4c6888970fb721069c82455137943ccf49", "master"
            )
        )
        binary_map.specify_binary(
            "build/bin/SimpleFeatureInteraction",
            BinaryType.EXECUTABLE,
            only_valid_in=RevisionRange(
                "c051e44a973ee31b3baa571407694467a513ba68", "master"
            )
        )
        binary_map.specify_binary(
            "build/bin/MultiSharedMultipleRegions",
            BinaryType.EXECUTABLE,
            only_valid_in=RevisionRange(
                "c051e44a973ee31b3baa571407694467a513ba68", "master"
            )
        )

        return binary_map[revision]

    def run_tests(self) -> None:
        pass

    def compile(self) -> None:
        """Compile the project."""
        _do_feature_perf_cs_collection_compile(self, "FPCSC_ENABLE_SRC")

    def recompile(self) -> None:
        """Recompile the project."""
        _do_feature_perf_cs_collection_recompile(self)


class SynthSAFieldSensitivity(VProject):
    """Synthetic case-study project for testing field sensitivity."""

    NAME = 'SynthSAFieldSensitivity'
    GROUP = 'perf_tests'
    DOMAIN = ProjectDomains.TEST

    SOURCE = [
        bb.source.Git(
            remote="https://github.com/se-sic/FeaturePerfCSCollection.git",
            local="SynthSAFieldSensitivity",
            refspec="origin/master",
            limit=None,
            shallow=False,
            version_filter=project_filter_generator("SynthSAFieldSensitivity")
        ),
        FeatureSource()
    ]

    WORKLOADS = {
        WorkloadSet(WorkloadCategory.EXAMPLE): [
            Command(
                SourceRoot("SynthSAFieldSensitivity") / RSBinary("FieldSense"),
                label="FieldSense-no-input"
            )
        ]
    }

    @staticmethod
    def binaries_for_revision(
        revision: ShortCommitHash  # pylint: disable=W0613
    ) -> tp.List[ProjectBinaryWrapper]:
        binary_map = RevisionBinaryMap(
            get_local_project_git_path(SynthSAFieldSensitivity.NAME)
        )

        binary_map.specify_binary(
            "build/bin/FieldSense",
            BinaryType.EXECUTABLE,
            # TODO: fix with commit after merge
            # only_valid_in=RevisionRange("162db88346", "master")
            only_valid_in=RevisionRange("162db88346", "master")
        )

        return binary_map[revision]

    def run_tests(self) -> None:
        pass

    def compile(self) -> None:
        """Compile the project."""
        _do_feature_perf_cs_collection_compile(
            self, "FPCSC_ENABLE_PROJECT_SYNTHSAFIELDSENSITIVITY"
        )

    def recompile(self) -> None:
        """Recompile the project."""
        _do_feature_perf_cs_collection_recompile(self)


class SynthSAFlowSensitivity(VProject):
    """Synthetic case-study project for testing flow sensitivity."""

    NAME = 'SynthSAFlowSensitivity'
    GROUP = 'perf_tests'
    DOMAIN = ProjectDomains.TEST

    SOURCE = [
        bb.source.Git(
            remote="https://github.com/se-sic/FeaturePerfCSCollection.git",
            local="SynthSAFlowSensitivity",
            refspec="origin/master",
            limit=None,
            shallow=False,
            version_filter=project_filter_generator("SynthSAFlowSensitivity")
        ),
        FeatureSource()
    ]

    WORKLOADS = {
        WorkloadSet(WorkloadCategory.EXAMPLE): [
            Command(
                SourceRoot("SynthSAFlowSensitivity") / RSBinary("FlowSense"),
                label="FlowSense-no-input"
            )
        ]
    }

    @staticmethod
    def binaries_for_revision(
        revision: ShortCommitHash  # pylint: disable=W0613
    ) -> tp.List[ProjectBinaryWrapper]:
        binary_map = RevisionBinaryMap(
            get_local_project_git_path(SynthSAFlowSensitivity.NAME)
        )

        binary_map.specify_binary(
            "build/bin/FlowSense",
            BinaryType.EXECUTABLE,
            # TODO: fix with commit after merge
            # only_valid_in=RevisionRange("162db88346", "master")
            only_valid_in=RevisionRange("162db88346", "master")
        )

        return binary_map[revision]

    def run_tests(self) -> None:
        pass

    def compile(self) -> None:
        """Compile the project."""
        _do_feature_perf_cs_collection_compile(
            self, "FPCSC_ENABLE_PROJECT_SYNTHSAFLOWSENSITIVITY"
        )

    def recompile(self) -> None:
        """Recompile the project."""
        _do_feature_perf_cs_collection_recompile(self)


class SynthSAContextSensitivity(VProject):
    """Synthetic case-study project for testing flow sensitivity."""

    NAME = 'SynthSAContextSensitivity'
    GROUP = 'perf_tests'
    DOMAIN = ProjectDomains.TEST

    SOURCE = [
        bb.source.Git(
            remote="https://github.com/se-sic/FeaturePerfCSCollection.git",
            local="SynthSAContextSensitivity",
            refspec="origin/master",
            limit=None,
            shallow=False,
            version_filter=project_filter_generator(
                "SynthSAContextSensitivity"
            )
        ),
        FeatureSource()
    ]

    WORKLOADS = {
        WorkloadSet(WorkloadCategory.EXAMPLE): [
            Command(
                SourceRoot("SynthSAContextSensitivity") /
                RSBinary("ContextSense"),
                label="ContextSense-no-input"
            )
        ]
    }

    @staticmethod
    def binaries_for_revision(
        revision: ShortCommitHash  # pylint: disable=W0613
    ) -> tp.List[ProjectBinaryWrapper]:
        binary_map = RevisionBinaryMap(
            get_local_project_git_path(SynthSAContextSensitivity.NAME)
        )

        binary_map.specify_binary(
            "build/bin/ContextSense",
            BinaryType.EXECUTABLE,
            # TODO: fix with commit after merge
            # only_valid_in=RevisionRange("162db88346", "master")
            only_valid_in=RevisionRange("162db88346", "master")
        )

        return binary_map[revision]

    def run_tests(self) -> None:
        pass

    def compile(self) -> None:
        """Compile the project."""
        _do_feature_perf_cs_collection_compile(
            self, "FPCSC_ENABLE_PROJECT_SYNTHSACONTEXTSENSITIVITY"
        )

    def recompile(self) -> None:
        """Recompile the project."""
        _do_feature_perf_cs_collection_recompile(self)


class SynthSAWholeProgram(VProject):
    """Synthetic case-study project for testing flow sensitivity."""

    NAME = 'SynthSAWholeProgram'
    GROUP = 'perf_tests'
    DOMAIN = ProjectDomains.TEST

    SOURCE = [
        bb.source.Git(
            remote="https://github.com/se-sic/FeaturePerfCSCollection.git",
            local="SynthSAWholeProgram",
            refspec="origin/master",
            limit=None,
            shallow=False,
            version_filter=project_filter_generator("SynthSAWholeProgram")
        ),
        FeatureSource()
    ]

    WORKLOADS = {
        WorkloadSet(WorkloadCategory.EXAMPLE): [
            Command(
                SourceRoot("SynthSAWholeProgram") / RSBinary("WholeProgram"),
                label="WholeProgram-no-input"
            )
        ]
    }

    @staticmethod
    def binaries_for_revision(
        revision: ShortCommitHash  # pylint: disable=W0613
    ) -> tp.List[ProjectBinaryWrapper]:
        binary_map = RevisionBinaryMap(
            get_local_project_git_path(SynthSAWholeProgram.NAME)
        )

        binary_map.specify_binary(
            "build/bin/WholeProgram",
            BinaryType.EXECUTABLE,
            # TODO: fix with commit after merge
            # only_valid_in=RevisionRange("162db88346", "master")
            only_valid_in=RevisionRange("162db88346", "master")
        )

        return binary_map[revision]

    def run_tests(self) -> None:
        pass

    def compile(self) -> None:
        """Compile the project."""
        _do_feature_perf_cs_collection_compile(
<<<<<<< HEAD
            self, "FPCSC_ENABLE_PROJECT_SYNTHSAWHOLEPROGRAM"
=======
            self, "FPCSC_ENABLE_PROJECT_SYNTHSAINTERPROCEDURAL"
>>>>>>> ae257dab
        )

    def recompile(self) -> None:
        """Recompile the project."""
        _do_feature_perf_cs_collection_recompile(self)<|MERGE_RESOLUTION|>--- conflicted
+++ resolved
@@ -171,7 +171,7 @@
         bb.source.Git(
             remote="https://github.com/se-sic/FeaturePerfCSCollection.git",
             local="SynthSAFieldSensitivity",
-            refspec="origin/master",
+            refspec="origin/HEAD",
             limit=None,
             shallow=False,
             version_filter=project_filter_generator("SynthSAFieldSensitivity")
@@ -199,9 +199,7 @@
         binary_map.specify_binary(
             "build/bin/FieldSense",
             BinaryType.EXECUTABLE,
-            # TODO: fix with commit after merge
-            # only_valid_in=RevisionRange("162db88346", "master")
-            only_valid_in=RevisionRange("162db88346", "master")
+            only_valid_in=RevisionRange("0a9216d769", "master")
         )
 
         return binary_map[revision]
@@ -231,7 +229,7 @@
         bb.source.Git(
             remote="https://github.com/se-sic/FeaturePerfCSCollection.git",
             local="SynthSAFlowSensitivity",
-            refspec="origin/master",
+            refspec="origin/HEAD",
             limit=None,
             shallow=False,
             version_filter=project_filter_generator("SynthSAFlowSensitivity")
@@ -259,9 +257,7 @@
         binary_map.specify_binary(
             "build/bin/FlowSense",
             BinaryType.EXECUTABLE,
-            # TODO: fix with commit after merge
-            # only_valid_in=RevisionRange("162db88346", "master")
-            only_valid_in=RevisionRange("162db88346", "master")
+            only_valid_in=RevisionRange("0a9216d769", "master")
         )
 
         return binary_map[revision]
@@ -291,7 +287,7 @@
         bb.source.Git(
             remote="https://github.com/se-sic/FeaturePerfCSCollection.git",
             local="SynthSAContextSensitivity",
-            refspec="origin/master",
+            refspec="origin/HEAD",
             limit=None,
             shallow=False,
             version_filter=project_filter_generator(
@@ -322,9 +318,7 @@
         binary_map.specify_binary(
             "build/bin/ContextSense",
             BinaryType.EXECUTABLE,
-            # TODO: fix with commit after merge
-            # only_valid_in=RevisionRange("162db88346", "master")
-            only_valid_in=RevisionRange("162db88346", "master")
+            only_valid_in=RevisionRange("0a9216d769", "master")
         )
 
         return binary_map[revision]
@@ -382,9 +376,7 @@
         binary_map.specify_binary(
             "build/bin/WholeProgram",
             BinaryType.EXECUTABLE,
-            # TODO: fix with commit after merge
-            # only_valid_in=RevisionRange("162db88346", "master")
-            only_valid_in=RevisionRange("162db88346", "master")
+            only_valid_in=RevisionRange("0a9216d769", "master")
         )
 
         return binary_map[revision]
@@ -395,11 +387,7 @@
     def compile(self) -> None:
         """Compile the project."""
         _do_feature_perf_cs_collection_compile(
-<<<<<<< HEAD
             self, "FPCSC_ENABLE_PROJECT_SYNTHSAWHOLEPROGRAM"
-=======
-            self, "FPCSC_ENABLE_PROJECT_SYNTHSAINTERPROCEDURAL"
->>>>>>> ae257dab
         )
 
     def recompile(self) -> None:
