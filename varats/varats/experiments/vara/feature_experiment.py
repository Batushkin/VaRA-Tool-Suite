"""Base class experiment and utilities for experiments that work with
features."""
import json
import re
import textwrap
import typing as tp
from abc import abstractmethod
from pathlib import Path

from benchbuild.command import cleanup
from benchbuild.project import Project
from benchbuild.utils.actions import ProjectStep, Step, StepResult
from plumbum import local

from varats.experiment.experiment_util import (
    ExperimentHandle,
    VersionExperiment,
    ZippedReportFolder,
    create_new_success_result_filepath,
    get_current_config_id,
    get_extra_config_options,
)
from varats.experiment.trace_util import merge_trace
from varats.experiment.workload_util import WorkloadCategory, workload_commands
from varats.project.project_util import BinaryType
from varats.project.varats_project import VProject
from varats.provider.feature.feature_model_provider import (
    FeatureModelNotFound,
    FeatureModelProvider,
)
from varats.report.report import ReportSpecification


class FeatureExperiment(VersionExperiment, shorthand=""):
    """Base class experiment for feature specific experiments."""

    NAME = "FeatureExperiment"

    REPORT_SPEC = ReportSpecification()

    @abstractmethod
    def actions_for_project(self, project: Project) -> tp.MutableSequence[Step]:
        """Get the actions a project wants to run."""

    @staticmethod
    def get_feature_model_path(project: VProject) -> Path:
        """Get access to the feature model for a given project."""
        fm_provider = FeatureModelProvider.create_provider_for_project(
            type(project)
        )
        if fm_provider is None:
            raise Exception("Could not get FeatureModelProvider!")

        fm_path = fm_provider.get_feature_model_path(project.version_of_primary)
        if fm_path is None or not fm_path.exists():
            raise FeatureModelNotFound(project, fm_path)

        return fm_path

    @staticmethod
    def get_vara_feature_cflags(project: VProject) -> tp.List[str]:
        """
        Returns the cflags needed to enable VaRAs feature support, i.e., passing
        the compiler a feature model and lowering the feature information into
        the LLVM-IR.

        Args:
            project: to get the cflags for

        Returns: list of feature cflags
        """
        try:
            fm_path = FeatureExperiment.get_feature_model_path(project
                                                              ).absolute()
            return ["-fvara-feature", f"-fvara-fm-path={fm_path}"]
        except FeatureModelNotFound:
            return ["-fvara-feature", "-fvara-fm-path="]

    @staticmethod
    def get_vara_tracing_cflags(instr_type: str,
                                save_temps: bool = False) -> tp.List[str]:
        """
        Returns the cflags needed to trace projects with VaRA, using the
        specified tracer code.

        Args:
            instr_type: instrumentation type to use
            save_temps: saves temporary LLVM-IR files (good for debugging)

        Returns: list of tracing specific cflags
        """
        c_flags = [
            "-fsanitize=vara", f"-fvara-instr={instr_type}", "-flto",
            "-fuse-ld=lld", "-flegacy-pass-manager"
        ]
        if save_temps:
            c_flags += ["-Wl,-plugin-opt=save-temps"]

        return c_flags

    @staticmethod
    def get_vara_tracing_ldflags() -> tp.List[str]:
        """
        Returns the ldflags needed to instrument projects with VaRA during LTO.

        Returns: ldflags for VaRA LTO support
        """
        return ["-flto"]


class RunVaRATracedWorkloads(ProjectStep):  # type: ignore
    """Executes the traced project binaries on the specified workloads."""

    NAME = "VaRARunTracedBinaries"
    DESCRIPTION = "Run traced binary on workloads."

    project: VProject

    def __init__(
        self,
        project: VProject,
        experiment_handle: ExperimentHandle,
        report_file_ending: str = "json"
    ):
        super().__init__(project=project)
        self.__experiment_handle = experiment_handle
        self.__report_file_ending = report_file_ending

    def __call__(self) -> StepResult:
        return self.run_traced_code()

    def __str__(self, indent: int = 0) -> str:
        return textwrap.indent(
            f"* {self.project.name}: Run instrumentation verifier", indent * " "
        )

    def run_traced_code(self) -> StepResult:
        """Runs the binary with the embedded tracing code."""
        for binary in self.project.binaries:
            if binary.type != BinaryType.EXECUTABLE:
                # Skip libaries as we cannot run them
                continue

            result_filepath = create_new_success_result_filepath(
                self.__experiment_handle,
                self.__experiment_handle.report_spec().main_report,
                self.project, binary, get_current_config_id(self.project)
            )

            with local.cwd(local.path(self.project.builddir)):
                with ZippedReportFolder(result_filepath.full_path()) as tmp_dir:
<<<<<<< HEAD
                    for repetition in range(0, 5):
                        for prj_command in workload_commands(
                            self.project, binary, [WorkloadCategory.EXAMPLE]
                        ):
                            local_tracefile_path = Path(
                                tmp_dir
                            ) / f"trace_{prj_command.command.label}" \
                                f"_{repetition}.json"
                            with local.env(
                                VARA_TRACE_FILE=local_tracefile_path
                            ):
                                pb_cmd = prj_command.command.as_plumbum(
                                    project=self.project
                                )
                                print(
                                    f"Running example "
                                    f"{prj_command.command.label}"
                                )
=======
                    for prj_command in workload_commands(
                        self.project, binary, [WorkloadCategory.EXAMPLE]
                    ):
                        local_tracefile_path = Path(
                            tmp_dir
                        ) / f"trace_{prj_command.command.label}" \
                            f".{self.__report_file_ending}"
                        with local.env(VARA_TRACE_FILE=local_tracefile_path):
                            pb_cmd = prj_command.command.as_plumbum(
                                project=self.project
                            )
                            print(
                                f"Running example {prj_command.command.label}"
                            )
>>>>>>> 07a2d4b8

                                extra_options = get_extra_config_options(
                                    self.project
                                )
                                with cleanup(prj_command):
                                    pb_cmd(
                                        *extra_options,
                                        retcode=binary.valid_exit_codes
                                    )

        return StepResult.OK


class RunVaRATracedXRayWorkloads(ProjectStep):  # type: ignore
    """Executes the traced project binaries on the specified workloads."""

    NAME = "VaRARunTracedXRayBinaries"
    DESCRIPTION = "Run traced binary on workloads."

    project: VProject

    def __init__(self, project: VProject, experiment_handle: ExperimentHandle):
        super().__init__(project=project)
        self.__experiment_handle = experiment_handle

    def __call__(self) -> StepResult:
        return self.run_traced_code()

    def __str__(self, indent: int = 0) -> str:
        return textwrap.indent(
            f"* {self.project.name}: Run VaRA measurements together with XRay",
            indent * " "
        )

    def run_traced_code(self) -> StepResult:
        """Runs the binary with the embedded tracing code."""
        for binary in self.project.binaries:
            if binary.type != BinaryType.EXECUTABLE:
                # Skip libraries as we cannot run them
                continue

            result_filepath = create_new_success_result_filepath(
                self.__experiment_handle,
                self.__experiment_handle.report_spec().main_report,
                self.project, binary
            )

            with local.cwd(local.path(self.project.builddir)):
                with ZippedReportFolder(result_filepath.full_path()) as tmp_dir:
                    for prj_command in workload_commands(
                        self.project, binary, [WorkloadCategory.EXAMPLE]
                    ):
                        trace_result_path = Path(
                            tmp_dir
                        ) / f"trace_{prj_command.command.label}.json"
                        with local.env(
                            VARA_TRACE_FILE=trace_result_path,
                            XRAY_OPTIONS=" ".join([
                                "patch_premain=true",
                                "xray_mode=xray-basic",
                                "verbosity=1",
                            ]),
                        ):
                            pb_cmd = prj_command.command.as_plumbum(
                                project=self.project
                            )
                            print(
                                "Running example"
                                f" '{prj_command.command.label}'",
                                flush=True
                            )
                            with cleanup(prj_command):
                                _, _, err = pb_cmd.run()
                            xray = re.findall(
                                r"XRay: Log file in '(.+?)'",
                                err,
                                flags=re.DOTALL
                            )

                        if xray:
                            xray_log_path = local.cwd / xray[0]
                            xray_map_path = local.path(
                                self.project.primary_source
                            ) / binary.path
                            print(
                                f"XRay: Log file in '{xray_log_path}' /"
                                f" {xray_map_path}",
                                flush=True
                            )
                            xray_result_path = Path(
                                tmp_dir
                            ) / f"xray_{prj_command.command.label}.json"
                            local["llvm-xray"]([
                                "convert",
                                f"--instr_map={xray_map_path}",
                                f"--output={xray_result_path}",
                                "--output-format=trace_event",
                                "--symbolize",
                                xray_log_path,
                            ])

                            merge_result_path = Path(
                                tmp_dir
                            ) / f"merge_{prj_command.command.label}.json"

                            with open(
                                merge_result_path, mode="x", encoding="UTF-8"
                            ) as file:
                                file.write(
                                    json.dumps(
                                        merge_trace(
                                            (trace_result_path, "Trace"),
                                            (xray_result_path, "XRay")
                                        ),
                                        indent=2
                                    )
                                )

        return StepResult.OK<|MERGE_RESOLUTION|>--- conflicted
+++ resolved
@@ -149,7 +149,6 @@
 
             with local.cwd(local.path(self.project.builddir)):
                 with ZippedReportFolder(result_filepath.full_path()) as tmp_dir:
-<<<<<<< HEAD
                     for repetition in range(0, 5):
                         for prj_command in workload_commands(
                             self.project, binary, [WorkloadCategory.EXAMPLE]
@@ -157,7 +156,7 @@
                             local_tracefile_path = Path(
                                 tmp_dir
                             ) / f"trace_{prj_command.command.label}" \
-                                f"_{repetition}.json"
+                                f"_{repetition}.{self.__report_file_ending}"
                             with local.env(
                                 VARA_TRACE_FILE=local_tracefile_path
                             ):
@@ -165,25 +164,8 @@
                                     project=self.project
                                 )
                                 print(
-                                    f"Running example "
-                                    f"{prj_command.command.label}"
+                                    f"Running example {prj_command.command.label}"
                                 )
-=======
-                    for prj_command in workload_commands(
-                        self.project, binary, [WorkloadCategory.EXAMPLE]
-                    ):
-                        local_tracefile_path = Path(
-                            tmp_dir
-                        ) / f"trace_{prj_command.command.label}" \
-                            f".{self.__report_file_ending}"
-                        with local.env(VARA_TRACE_FILE=local_tracefile_path):
-                            pb_cmd = prj_command.command.as_plumbum(
-                                project=self.project
-                            )
-                            print(
-                                f"Running example {prj_command.command.label}"
-                            )
->>>>>>> 07a2d4b8
 
                                 extra_options = get_extra_config_options(
                                     self.project
@@ -193,6 +175,19 @@
                                         *extra_options,
                                         retcode=binary.valid_exit_codes
                                     )
+                                    print(
+                                        f"Running example "
+                                        f"{prj_command.command.label}"
+                                    )
+
+                                    extra_options = get_extra_config_options(
+                                        self.project
+                                    )
+                                    with cleanup(prj_command):
+                                        pb_cmd(
+                                            *extra_options,
+                                            retcode=binary.valid_exit_codes
+                                        )
 
         return StepResult.OK
 
