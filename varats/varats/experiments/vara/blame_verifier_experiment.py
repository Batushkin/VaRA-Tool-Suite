"""
Implements the BlameVerifier experiment.

The experiment analyses a project, which contains llvm-debug-information and
checks for inconsistencies between VaRA-commit-hashes and debug-commit-hashes in
order to generate a BlameVerifierReport.
"""

import typing as tp

from benchbuild.project import Project
from benchbuild.utils import actions
from benchbuild.utils.cmd import opt, timeout

import varats.experiments.vara.blame_experiment as BE
from varats.data.reports.blame_verifier_report import (
    BlameVerifierReportOpt as BVR_Opt,
)
from varats.data.reports.blame_verifier_report import (
    BlameVerifierReportNoOptTBAA as BVR_NoOptTBAA,
)
from varats.experiment.experiment_util import (
    exec_func_with_pe_error_handler,
    get_varats_result_folder,
    ExperimentHandle,
    VersionExperiment,
    PEErrorHandler,
    create_new_success_result_filepath,
    create_new_failed_result_filepath,
)
from varats.experiment.wllvm import BCFileExtensions, get_cached_bc_file_path
from varats.project.varats_project import VProject
from varats.report.report import ReportSpecification


<<<<<<< HEAD
class BlameVerifierReportGeneration(actions.MultiStep):  # type: ignore
=======
class BlameVerifierReportGeneration(actions.ProjectStep):  # type: ignore
>>>>>>> 6998eb88
    """Analyse a project with the BlameVerifier and generate a
    BlameVerifierReport."""

    NAME = "BlameVerifierReportGeneration"
    DESCRIPTION = "Compares and analyses VaRA-commit-hashes with " \
                  "debug-commit-hashes."

    project: VProject

    def __init__(
        self, project: Project, bc_file_extensions: tp.List[BCFileExtensions],
        experiment_handle: ExperimentHandle
    ):
<<<<<<< HEAD
        super().__init__(project=project, action_fn=self.analyze)
=======
        super().__init__(project=project)
>>>>>>> 6998eb88
        self.bc_file_extensions = bc_file_extensions
        self.__experiment_handle = experiment_handle

    def __call__(self) -> actions.StepResult:
        return self.analyze()

    def analyze(self) -> actions.StepResult:
        """
        This step performs the actual analysis with the correct command line
        flags.

        Flags used:
            * -vara-BD: activates Blame Detection
            * -vara-init-commits: let's the Blame Detection initialize
            Commits for Repos
            * -vara-verify-blameMD: activate BlameMDVerifier
            * -vara-verifier-options=: chooses between multiple print options
                * Status: prints if the module as a whole passed or failed
        """
        # Add to the user-defined path for saving the results of the
        # analysis also the name and the unique id of the project of every
        # run.
        vara_result_folder = get_varats_result_folder(self.project)

        timeout_duration = '8h'

        for binary in self.project.binaries:
            bc_target_file = get_cached_bc_file_path(
                self.project, binary, self.bc_file_extensions
            )

            # Define empty success file.
            result_file = create_new_success_result_filepath(
                self.__experiment_handle,
                self.__experiment_handle.report_spec().main_report,
                self.project, binary
            )

            # Define output file name of failed runs
            error_file = create_new_failed_result_filepath(
                self.__experiment_handle,
                self.__experiment_handle.report_spec().main_report,
                self.project, binary
            )

            # Put together the path to the bc file and the opt command of vara
            vara_run_cmd = opt["-vara-BD", "-vara-init-commits",
                               "-vara-verify-blameMD",
                               "-vara-verifier-options=All",
                               str(bc_target_file), "-o", "/dev/null"]

            exec_func_with_pe_error_handler(
                timeout[timeout_duration, vara_run_cmd] >
                f"{vara_result_folder}/{result_file}",
                PEErrorHandler(
                    vara_result_folder, error_file.report_filename.filename,
                    timeout_duration
                )
            )

        return actions.StepResult.OK


class BlameVerifierReportExperiment(VersionExperiment, shorthand="BVRE"):
    """BlameVerifierReportExperiment generalizes the implementation and usage
    over different optimization levels."""

    REPORT_SPEC = ReportSpecification()

    def __init__(
        self,
        project: Project,
        opt_flags: tp.Union[str, tp.List[str]],
        bc_file_extensions: tp.Optional[tp.List[BCFileExtensions]] = None
    ) -> None:
        super().__init__()

        if bc_file_extensions is None:
            bc_file_extensions = []

        self.projects = project
        self.__opt_flag = opt_flags
        self.__bc_file_extensions = bc_file_extensions

    def actions_for_project(
        self, project: Project
    ) -> tp.MutableSequence[actions.Step]:
        """Returns the specified steps to run the project(s) specified in the
        call in a fixed order."""

        BE.setup_basic_blame_experiment(
            self, project,
            self.get_handle().report_spec().main_report
        )

        project.cflags.append('-g')
        project.cflags.append(self.__opt_flag)

        analysis_actions = BE.generate_basic_blame_experiment_actions(
            project, self.__bc_file_extensions
        )

        analysis_actions.append(
            BlameVerifierReportGeneration(
                project, self.__bc_file_extensions, self.get_handle()
            )
        )
        analysis_actions.append(actions.Clean(project))

        return analysis_actions


class BlameVerifierReportExperimentOpt(
    BlameVerifierReportExperiment, shorthand="BVRE_Opt"
):
    """Generates a Blame Verifier Report of the project(s) specified in the call
    with optimization (BVR_Opt)."""

    NAME = "GenerateBlameVerifierReportOpt"

    REPORT_SPEC = ReportSpecification(BVR_Opt)

    def __init__(self, projects: Project) -> None:
        super().__init__(
            projects, '-O2', [
                BCFileExtensions.DEBUG, BCFileExtensions.OPT,
                BCFileExtensions.BLAME
            ]
        )


class BlameVerifierReportExperimentNoOptTBAA(
    BlameVerifierReportExperiment, shorthand="BVRE_NoOptTBAA"
):
    """Generates a Blame Verifier Report of the project(s) specified in the call
    without any optimization and TBAA metadata (BVR_NoOptTBAA)."""

    NAME = "GenerateBlameVerifierReportNoOptTBAA"

    REPORT_SPEC = ReportSpecification(BVR_NoOptTBAA)

    def __init__(self, projects: Project) -> None:
        super().__init__(
            projects, ["-O1", "-Xclang", "-disable-llvm-optzns"], [
                BCFileExtensions.DEBUG, BCFileExtensions.NO_OPT,
                BCFileExtensions.TBAA, BCFileExtensions.BLAME
            ]
        )<|MERGE_RESOLUTION|>--- conflicted
+++ resolved
@@ -33,11 +33,7 @@
 from varats.report.report import ReportSpecification
 
 
-<<<<<<< HEAD
-class BlameVerifierReportGeneration(actions.MultiStep):  # type: ignore
-=======
 class BlameVerifierReportGeneration(actions.ProjectStep):  # type: ignore
->>>>>>> 6998eb88
     """Analyse a project with the BlameVerifier and generate a
     BlameVerifierReport."""
 
@@ -51,11 +47,7 @@
         self, project: Project, bc_file_extensions: tp.List[BCFileExtensions],
         experiment_handle: ExperimentHandle
     ):
-<<<<<<< HEAD
-        super().__init__(project=project, action_fn=self.analyze)
-=======
         super().__init__(project=project)
->>>>>>> 6998eb88
         self.bc_file_extensions = bc_file_extensions
         self.__experiment_handle = experiment_handle
 
