"""Module for feature performance experiments that instrument and measure the
execution performance of each binary that is produced by a project."""
import typing as tp

from benchbuild.extensions import compiler, run, time
from benchbuild.utils import actions
<<<<<<< HEAD
from plumbum import local

from varats.experiment.experiment_util import (
    ExperimentHandle,
    get_varats_result_folder,
    VersionExperiment,
    get_default_compile_error_wrapped,
    create_new_success_result_filepath,
)
from varats.project.project_util import BinaryType
from varats.project.varats_project import VProject
from varats.provider.feature.feature_model_provider import (
    FeatureModelProvider,
    FeatureModelNotFound,
=======

from varats.experiment.experiment_util import get_default_compile_error_wrapped
from varats.experiments.vara.feature_experiment import (
    FeatureExperiment,
    RunVaRATracedWorkloads,
>>>>>>> 2a953cf4
)
from varats.project.varats_project import VProject
from varats.report.report import ReportSpecification
from varats.report.tef_report import TEFReport


<<<<<<< HEAD
class ExecAndTraceBinary(actions.ProjectStep):  # type: ignore
    """Executes the specified binaries of the project, in specific
    configurations, against one or multiple workloads."""

    NAME = "ExecBinary"
    DESCRIPTION = "Executes each binary and caputres white-box " +\
        "performance traces."

    project: VProject

    def __init__(self, project: Project, experiment_handle: ExperimentHandle):
        super().__init__(project=project)
        self.__experiment_handle = experiment_handle

    def __call__(self) -> actions.StepResult:
        return self.run_perf_tracing()

    def run_perf_tracing(self) -> actions.StepResult:
        """Execute the specified binaries of the project, in specific
        configurations, against one or multiple workloads."""
        print(f"PWD {os.getcwd()}")

        vara_result_folder = get_varats_result_folder(self.project)
        for binary in self.project.binaries:
            if binary.type != BinaryType.EXECUTABLE:
                continue

            result_file = create_new_success_result_filepath(
                self.__experiment_handle, TEFReport, self.project, binary
            )

            with local.cwd(local.path(self.project.source_of_primary)):
                print(
                    f"Currenlty at {local.path(self.project.source_of_primary)}"
                )
                print(f"Bin path {binary.path}")

                # executable = local[f"{binary.path}"]

                with local.env(
                    VARA_TRACE_FILE=f"{vara_result_folder}/{result_file}"
                ):

                    workload = "/tmp/countries-land-1km.geo.json"

                    # TODO: figure out how to handle workloads
                    binary("-k", workload)

                    # TODO: figure out how to handle different configs
                    #executable("--slow")
                    # executable()

        return actions.StepResult.OK


class FeaturePerfRunner(VersionExperiment, shorthand="FPR"):
=======
class FeaturePerfRunner(FeatureExperiment, shorthand="FPR"):
>>>>>>> 2a953cf4
    """Test runner for feature performance."""

    NAME = "RunFeaturePerf"

    REPORT_SPEC = ReportSpecification(TEFReport)

    def actions_for_project(
        self, project: VProject
    ) -> tp.MutableSequence[actions.Step]:
        """
        Returns the specified steps to run the project(s) specified in the call
        in a fixed order.

        Args:
            project: to analyze
        """
        instr_type = "trace_event"  # trace_event

        project.cflags += self.get_vara_feature_cflags(project)

        project.cflags += self.get_vara_tracing_cflags(instr_type)

        project.ldflags += self.get_vara_tracing_ldflags()

        # Add the required runtime extensions to the project(s).
        project.runtime_extension = run.RuntimeExtension(project, self) \
            << time.RunWithTime()

        # Add the required compiler extensions to the project(s).
        project.compiler_extension = compiler.RunCompiler(project, self) \
            << run.WithTimeout()

        # Add own error handler to compile step.
        project.compile = get_default_compile_error_wrapped(
            self.get_handle(), project, TEFReport
        )

        analysis_actions = []

        analysis_actions.append(actions.Compile(project))
        analysis_actions.append(
            RunVaRATracedWorkloads(project, self.get_handle())
        )
        analysis_actions.append(actions.Clean(project))

        return analysis_actions<|MERGE_RESOLUTION|>--- conflicted
+++ resolved
@@ -4,94 +4,19 @@
 
 from benchbuild.extensions import compiler, run, time
 from benchbuild.utils import actions
-<<<<<<< HEAD
-from plumbum import local
-
-from varats.experiment.experiment_util import (
-    ExperimentHandle,
-    get_varats_result_folder,
-    VersionExperiment,
-    get_default_compile_error_wrapped,
-    create_new_success_result_filepath,
-)
-from varats.project.project_util import BinaryType
-from varats.project.varats_project import VProject
-from varats.provider.feature.feature_model_provider import (
-    FeatureModelProvider,
-    FeatureModelNotFound,
-=======
 
 from varats.experiment.experiment_util import get_default_compile_error_wrapped
 from varats.experiments.vara.feature_experiment import (
     FeatureExperiment,
     RunVaRATracedWorkloads,
->>>>>>> 2a953cf4
 )
 from varats.project.varats_project import VProject
 from varats.report.report import ReportSpecification
 from varats.report.tef_report import TEFReport
 
 
-<<<<<<< HEAD
-class ExecAndTraceBinary(actions.ProjectStep):  # type: ignore
-    """Executes the specified binaries of the project, in specific
-    configurations, against one or multiple workloads."""
 
-    NAME = "ExecBinary"
-    DESCRIPTION = "Executes each binary and caputres white-box " +\
-        "performance traces."
-
-    project: VProject
-
-    def __init__(self, project: Project, experiment_handle: ExperimentHandle):
-        super().__init__(project=project)
-        self.__experiment_handle = experiment_handle
-
-    def __call__(self) -> actions.StepResult:
-        return self.run_perf_tracing()
-
-    def run_perf_tracing(self) -> actions.StepResult:
-        """Execute the specified binaries of the project, in specific
-        configurations, against one or multiple workloads."""
-        print(f"PWD {os.getcwd()}")
-
-        vara_result_folder = get_varats_result_folder(self.project)
-        for binary in self.project.binaries:
-            if binary.type != BinaryType.EXECUTABLE:
-                continue
-
-            result_file = create_new_success_result_filepath(
-                self.__experiment_handle, TEFReport, self.project, binary
-            )
-
-            with local.cwd(local.path(self.project.source_of_primary)):
-                print(
-                    f"Currenlty at {local.path(self.project.source_of_primary)}"
-                )
-                print(f"Bin path {binary.path}")
-
-                # executable = local[f"{binary.path}"]
-
-                with local.env(
-                    VARA_TRACE_FILE=f"{vara_result_folder}/{result_file}"
-                ):
-
-                    workload = "/tmp/countries-land-1km.geo.json"
-
-                    # TODO: figure out how to handle workloads
-                    binary("-k", workload)
-
-                    # TODO: figure out how to handle different configs
-                    #executable("--slow")
-                    # executable()
-
-        return actions.StepResult.OK
-
-
-class FeaturePerfRunner(VersionExperiment, shorthand="FPR"):
-=======
 class FeaturePerfRunner(FeatureExperiment, shorthand="FPR"):
->>>>>>> 2a953cf4
     """Test runner for feature performance."""
 
     NAME = "RunFeaturePerf"
