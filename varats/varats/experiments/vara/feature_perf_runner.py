"""Module for feature performance experiments that instrument and measure the
execution performance of each binary that is produced by a project."""
import os
import typing as tp

from benchbuild.extensions import compiler, run, time
from benchbuild.utils import actions
from plumbum import local

from varats.experiment.experiment_util import (
    ExperimentHandle,
    get_varats_result_folder,
    VersionExperiment,
    get_default_compile_error_wrapped,
    create_new_success_result_filepath,
)
from varats.project.project_util import BinaryType
from varats.project.varats_project import VProject
from varats.provider.feature.feature_model_provider import (
    FeatureModelProvider,
    FeatureModelNotFound,
)
from varats.report.report import ReportSpecification
from varats.report.tef_report import TEFReport
from varats.utils.git_util import ShortCommitHash


class ExecAndTraceBinary(actions.ProjectStep):  # type: ignore
    """Executes the specified binaries of the project, in specific
    configurations, against one or multiple workloads."""

    NAME = "ExecBinary"
    DESCRIPTION = "Executes each binary and caputres white-box " +\
        "performance traces."

<<<<<<< HEAD
    def __init__(self, project: VProject, experiment_handle: ExperimentHandle):
        super().__init__(obj=project, action_fn=self.run_perf_tracing)
=======
    project: VProject

    def __init__(self, project: Project, experiment_handle: ExperimentHandle):
        super().__init__(project=project)
>>>>>>> 6998eb88
        self.__experiment_handle = experiment_handle

    def __call__(self) -> actions.StepResult:
        return self.run_perf_tracing()

    def run_perf_tracing(self) -> actions.StepResult:
        """Execute the specified binaries of the project, in specific
        configurations, against one or multiple workloads."""
<<<<<<< HEAD
        project: VProject = self.obj

=======
>>>>>>> 6998eb88
        print(f"PWD {os.getcwd()}")

        vara_result_folder = get_varats_result_folder(self.project)
        for binary in self.project.binaries:
            if binary.type != BinaryType.EXECUTABLE:
                continue

<<<<<<< HEAD
            result_file = self.__experiment_handle.get_file_name(
                self.__experiment_handle.report_spec().main_report.shorthand(),
                project_name=str(project.name),
                binary_name=binary.name,
                project_revision=ShortCommitHash(project.version_of_primary),
                project_uuid=str(project.run_uuid),
                extension_type=FSE.SUCCESS
=======
            result_file = create_new_success_result_filepath(
                self.__experiment_handle, TEFReport, self.project, binary
>>>>>>> 6998eb88
            )

            with local.cwd(local.path(self.project.source_of_primary)):
                print(
                    f"Currenlty at {local.path(self.project.source_of_primary)}"
                )
                print(f"Bin path {binary.path}")

                # executable = local[f"{binary.path}"]

                with local.env(
                    VARA_TRACE_FILE=f"{vara_result_folder}/{result_file}"
                ):

                    workload = "/tmp/countries-land-1km.geo.json"

                    # TODO: figure out how to handle workloads
                    binary("-k", workload)

                    # TODO: figure out how to handle different configs
                    # executable("--slow")
                    # executable()

        return actions.StepResult.OK


class FeaturePerfRunner(VersionExperiment, shorthand="FPR"):
    """Test runner for feature performance."""

    NAME = "RunFeaturePerf"

    REPORT_SPEC = ReportSpecification(TEFReport)

    def actions_for_project(
        self, project: VProject
    ) -> tp.MutableSequence[actions.Step]:
        """
        Returns the specified steps to run the project(s) specified in the call
        in a fixed order.

        Args:
            project: to analyze
        """
        instr_type = "instr_verify"  # trace_event

        fm_provider = FeatureModelProvider.create_provider_for_project(
            type(project)
        )
        if fm_provider is None:
            raise Exception("Could not get FeatureModelProvider!")

        fm_path = fm_provider.get_feature_model_path(project.version_of_primary)
        if fm_path is None or not fm_path.exists():
            raise FeatureModelNotFound(project, fm_path)

        # Sets FM model flags
        project.cflags += [
            "-fvara-feature", f"-fvara-fm-path={fm_path.absolute()}"
        ]
        # Sets vara tracing flags
        project.cflags += [
            "-fsanitize=vara", f"-fvara-instr={instr_type}", "-flto",
            "-fuse-ld=lld"
        ]
        project.ldflags += ["-flto"]

        # Add the required runtime extensions to the project(s).
        project.runtime_extension = run.RuntimeExtension(project, self) \
            << time.RunWithTime()

        # Add the required compiler extensions to the project(s).
        project.compiler_extension = compiler.RunCompiler(project, self) \
            << run.WithTimeout()

        # Add own error handler to compile step.
        project.compile = get_default_compile_error_wrapped(
            self.get_handle(), project, TEFReport
        )

        analysis_actions = []

        analysis_actions.append(actions.Compile(project))
        analysis_actions.append(ExecAndTraceBinary(project, self.get_handle()))
        analysis_actions.append(actions.Clean(project))

        return analysis_actions<|MERGE_RESOLUTION|>--- conflicted
+++ resolved
@@ -33,15 +33,10 @@
     DESCRIPTION = "Executes each binary and caputres white-box " +\
         "performance traces."
 
-<<<<<<< HEAD
-    def __init__(self, project: VProject, experiment_handle: ExperimentHandle):
-        super().__init__(obj=project, action_fn=self.run_perf_tracing)
-=======
     project: VProject
 
     def __init__(self, project: Project, experiment_handle: ExperimentHandle):
         super().__init__(project=project)
->>>>>>> 6998eb88
         self.__experiment_handle = experiment_handle
 
     def __call__(self) -> actions.StepResult:
@@ -50,11 +45,6 @@
     def run_perf_tracing(self) -> actions.StepResult:
         """Execute the specified binaries of the project, in specific
         configurations, against one or multiple workloads."""
-<<<<<<< HEAD
-        project: VProject = self.obj
-
-=======
->>>>>>> 6998eb88
         print(f"PWD {os.getcwd()}")
 
         vara_result_folder = get_varats_result_folder(self.project)
@@ -62,18 +52,8 @@
             if binary.type != BinaryType.EXECUTABLE:
                 continue
 
-<<<<<<< HEAD
-            result_file = self.__experiment_handle.get_file_name(
-                self.__experiment_handle.report_spec().main_report.shorthand(),
-                project_name=str(project.name),
-                binary_name=binary.name,
-                project_revision=ShortCommitHash(project.version_of_primary),
-                project_uuid=str(project.run_uuid),
-                extension_type=FSE.SUCCESS
-=======
             result_file = create_new_success_result_filepath(
                 self.__experiment_handle, TEFReport, self.project, binary
->>>>>>> 6998eb88
             )
 
             with local.cwd(local.path(self.project.source_of_primary)):
