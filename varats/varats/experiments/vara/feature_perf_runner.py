"""Module for feature performance experiments that instrument and measure the
execution performance of each binary that is produced by a project."""
import typing as tp

from benchbuild.extensions import compiler, run, time
from benchbuild.utils import actions

<<<<<<< HEAD
from varats.experiment.experiment_util import get_default_compile_error_wrapped
#from varats.experiments.vara.feature_experiment import (
#    FeatureExperiment,
#    RunVaRATracedWorkloads,
#)

from varats.experiments.vara.feature_experiment_all_features import (
    FeatureExperiment,
    RunVaRATracedWorkloadsAllFeatures,
=======
from varats.experiment.experiment_util import (
    get_default_compile_error_wrapped,
    WithUnlimitedStackSize,
)
from varats.experiments.vara.feature_experiment import (
    FeatureExperiment,
    RunVaRATracedWorkloads,
    RunVaRATracedXRayWorkloads,
>>>>>>> 329768ff
)
from varats.project.varats_project import VProject
from varats.report.report import ReportSpecification
from varats.report.tef_report import TEFReport


class FeaturePerfRunner(FeatureExperiment, shorthand="FPR"):
    """Test runner for feature performance."""

    NAME = "RunFeaturePerf"

    REPORT_SPEC = ReportSpecification(TEFReport)

    def actions_for_project(
        self, project: VProject
    ) -> tp.MutableSequence[actions.Step]:
        """
        Returns the specified steps to run the project(s) specified in the call
        in a fixed order.

        Args:
            project: to analyze
        """
        instr_type = "trace_event"  # trace_event

        project.cflags += self.get_vara_feature_cflags(project)

        project.cflags += self.get_vara_tracing_cflags(instr_type)
        
        #CFlags to deactivate optimizations
        #project.cflags += ["-O0", "-fno-exceptions"]

        project.ldflags += self.get_vara_tracing_ldflags()

        # Add the required runtime extensions to the project(s).
        project.runtime_extension = run.RuntimeExtension(project, self) \
            << time.RunWithTime()

        # Add the required compiler extensions to the project(s).
        project.compiler_extension = compiler.RunCompiler(project, self) \
            << WithUnlimitedStackSize()

        # Add own error handler to compile step.
        project.compile = get_default_compile_error_wrapped(
            self.get_handle(), project, TEFReport
        )

        analysis_actions = []

        analysis_actions.append(actions.Compile(project))
        analysis_actions.append(
            RunVaRATracedWorkloads(project, self.get_handle())
        )
        analysis_actions.append(actions.Clean(project))

        return analysis_actions


class FeaturePerfXRayRunner(FeatureExperiment, shorthand="FXR"):
    """Test runner for feature performance with XRay."""

    NAME = "RunFeatureXRayPerf"

    REPORT_SPEC = ReportSpecification(TEFReport)

    def actions_for_project(
        self, project: VProject
    ) -> tp.MutableSequence[actions.Step]:
        project.cflags += self.get_vara_feature_cflags(project)

        project.cflags += self.get_vara_tracing_cflags("trace_event")

        project.cflags += [
            "-fxray-instrument",
            "-fxray-instruction-threshold=1",
        ]

        project.ldflags += self.get_vara_tracing_ldflags()

        project.runtime_extension = run.RuntimeExtension(project, self) \
            << time.RunWithTime()

        project.compiler_extension = compiler.RunCompiler(project, self) \
            << WithUnlimitedStackSize()

        project.compile = get_default_compile_error_wrapped(
            self.get_handle(), project, TEFReport
        )

        return [
            actions.Compile(project),
            RunVaRATracedXRayWorkloads(project, self.get_handle()),
            actions.Clean(project),
        ]<|MERGE_RESOLUTION|>--- conflicted
+++ resolved
@@ -5,17 +5,16 @@
 from benchbuild.extensions import compiler, run, time
 from benchbuild.utils import actions
 
-<<<<<<< HEAD
-from varats.experiment.experiment_util import get_default_compile_error_wrapped
+#from varats.experiment.experiment_util import get_default_compile_error_wrapped
 #from varats.experiments.vara.feature_experiment import (
 #    FeatureExperiment,
 #    RunVaRATracedWorkloads,
 #)
 
-from varats.experiments.vara.feature_experiment_all_features import (
-    FeatureExperiment,
-    RunVaRATracedWorkloadsAllFeatures,
-=======
+#from varats.experiments.vara.feature_experiment_all_features import (
+#    FeatureExperiment,
+#    RunVaRATracedWorkloadsAllFeatures,
+#)
 from varats.experiment.experiment_util import (
     get_default_compile_error_wrapped,
     WithUnlimitedStackSize,
@@ -24,7 +23,6 @@
     FeatureExperiment,
     RunVaRATracedWorkloads,
     RunVaRATracedXRayWorkloads,
->>>>>>> 329768ff
 )
 from varats.project.varats_project import VProject
 from varats.report.report import ReportSpecification
