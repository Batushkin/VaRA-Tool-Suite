"""Setup config for the varats namespace package."""
import os

from setuptools import find_namespace_packages, setup

base_dir = os.path.dirname(__file__)

with open(base_dir + '/README.md') as f:
    long_description = f.read()

setup(
    name='varats',
    version='13.0.0',
    url='https://github.com/se-sic/vara-tool-suite',
    packages=find_namespace_packages(include=['varats.*']),
    namespace_packages=["varats"],
    setup_requires=["pytest-runner", "setuptools_scm"],
    tests_require=["pytest", "pytest-cov"],
    install_requires=[
        "argparse-utils>=1.2.0",
        "benchbuild>=6.4.0",
        "click>=8.0.2",
<<<<<<< HEAD
        "Cryptography>=37.0.0",
=======
>>>>>>> e2bb8412
        "distro>=1.5.0",
        "graphviz>=0.14.2",
        "Jinja2>=3.0.1",
        "kaleido>=0.2.1",
        "matplotlib>=3.1.2",
        "networkx>=2.5",
        "numpy>=1.21",
        "packaging>=20.1",
        "pandas~=1.3.0",  # pin until we drop python 3.7
        "plotly>=4.14.1",
        "plumbum>=1.6.6",
        "pygit2>=0.28.2",
        "PyGithub>=1.47",
        "pygraphviz>=1.7",
        "pygtrie",
        "pylatex>=1.4.1",
        "PyQt5>=5.10.0",
        "PyQt5-stubs>=5.10.0",
        "PyYAML>=5.1",
        "pyzmq>=19.0.0",
        "requests>=2.24.0",
        "rich>=1.3.1",
        "scikit-learn~=1.0.2",
        "seaborn>=0.8.0",
        "statsmodels~=0.13.1",
        "tabulate>=0.8.6",
        "varats-core>=13.0.0",
        "wllvm>=1.1.4",
    ],
    author="Florian Sattler",
    author_email="sattlerf@cs.uni-saarland.de",
    license="BSD 2-Clause",
    long_description=long_description,
    long_description_content_type="text/markdown",
    entry_points={
        "gui_scripts": [
            'vara-graphview = varats.tools.driver_graph_view:main',
            'vara-buildsetup-gui = varats.tools.driver_build_setup_gui:main',
        ],
        "console_scripts": [
            'vara-art = varats.tools.driver_artefacts:main',
            'vara-buildsetup = varats.tools.driver_build_setup:main',
            'vara-config = varats.tools.driver_config:main',
            'vara-container = varats.tools.driver_container:main',
            'vara-cs = varats.tools.driver_casestudy:main',
            'vara-cs-gui = varats.tools.driver_casestudy_gui:main',
            'vara-develop = varats.tools.driver_develop:main',
            'vd = varats.tools.driver_develop:main',
            'vara-gen-bbconfig = '
            'varats.tools.driver_gen_benchbuild_config:main',
            'vara-pc = varats.tools.driver_paper_config:main',
            'vara-plot = varats.tools.driver_plot:main',
            'vara-run = varats.tools.driver_run:main',
            'vara-table = varats.tools.driver_table:main',
            'vara-cve = varats.tools.driver_cve:main',
        ]
    },
    python_requires='>=3.7'
)<|MERGE_RESOLUTION|>--- conflicted
+++ resolved
@@ -20,10 +20,6 @@
         "argparse-utils>=1.2.0",
         "benchbuild>=6.4.0",
         "click>=8.0.2",
-<<<<<<< HEAD
-        "Cryptography>=37.0.0",
-=======
->>>>>>> e2bb8412
         "distro>=1.5.0",
         "graphviz>=0.14.2",
         "Jinja2>=3.0.1",
