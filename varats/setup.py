"""Setup config for the varats namespace package."""
import os

from setuptools import find_namespace_packages, setup

base_dir = os.path.dirname(__file__)

with open(base_dir + '/README.md') as f:
    long_description = f.read()

setup(
    name='varats',
    version='13.0.4',
    url='https://github.com/se-sic/vara-tool-suite',
    packages=find_namespace_packages(include=['varats.*']),
    namespace_packages=["varats"],
    setup_requires=["pytest-runner", "setuptools_scm"],
    tests_require=["pytest", "pytest-cov"],
    install_requires=[
<<<<<<< HEAD
        "benchbuild>=6.6.7",
=======
        "benchbuild>=6.7",
>>>>>>> c7ac9d5c
        "click>=8.1.3",
        "distro>=1.5.0",
        "graphviz>=0.14.2",
        "Jinja2>=3.1.2",
        "kaleido>=0.2.1",
        "matplotlib>=3.7.1",
        "networkx>=3.0",
        "numpy>=1.24.2",
        "packaging>=20.1",
        "pandas>=1.5.3",
        "plotly>=5.13.1",
        "plumbum>=1.6",
        "pygit2>=1.10",
        "PyGithub>=1.47",
        "pygraphviz>=1.7",
        "pygtrie>=2.3",
        "pylatex>=1.4.1",
        "PyQt5>=5.10.0",
        "PyQt5-stubs>=5.10.0",
        "PyYAML>=6.0",
        "rich>=12.6",
        "scikit-learn>=1.2.2",
        "seaborn>=0.12.2",
        "tabulate>=0.9",
        "varats-core>=13.0.4",
        "wllvm>=1.3.1",
    ],
    author="Florian Sattler",
    author_email="sattlerf@cs.uni-saarland.de",
    license="BSD 2-Clause",
    long_description=long_description,
    long_description_content_type="text/markdown",
    entry_points={
        "gui_scripts": [
            'vara-graphview = varats.tools.driver_graph_view:main',
            'vara-buildsetup-gui = varats.tools.driver_build_setup_gui:main',
        ],
        "console_scripts": [
            'vara-art = varats.tools.driver_artefacts:main',
            'vara-buildsetup = varats.tools.driver_build_setup:main',
            'vara-config = varats.tools.driver_config:main',
            'vara-container = varats.tools.driver_container:main',
            'vara-cs = varats.tools.driver_casestudy:main',
            'vara-cs-gui = varats.tools.driver_casestudy_gui:main',
            'vara-develop = varats.tools.driver_develop:main',
            'vd = varats.tools.driver_develop:main',
            'vara-gen-bbconfig = '
            'varats.tools.driver_gen_benchbuild_config:main',
            'vara-pc = varats.tools.driver_paper_config:main',
            'vara-plot = varats.tools.driver_plot:main',
            'vara-run = varats.tools.driver_run:main',
            'vara-table = varats.tools.driver_table:main',
            'vara-cve = varats.tools.driver_cve:main',
        ]
    },
    python_requires='>=3.9'
)<|MERGE_RESOLUTION|>--- conflicted
+++ resolved
@@ -17,11 +17,7 @@
     setup_requires=["pytest-runner", "setuptools_scm"],
     tests_require=["pytest", "pytest-cov"],
     install_requires=[
-<<<<<<< HEAD
-        "benchbuild>=6.6.7",
-=======
         "benchbuild>=6.7",
->>>>>>> c7ac9d5c
         "click>=8.1.3",
         "distro>=1.5.0",
         "graphviz>=0.14.2",
